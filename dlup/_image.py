--- conflicted
+++ resolved
@@ -264,24 +264,9 @@
 
         if self.__color_transforms is None:
             to_profile = PIL.ImageCms.createProfile("sRGB")
-<<<<<<< HEAD
-            intent = PIL.ImageCms.getDefaultIntent(self.color_profile)
-            flag = 0
-            self.__color_transform = cast(  # type: ignore
-                PIL.ImageCms.ImageCmsTransform,
-                PIL.ImageCms.buildTransform(
-                    self.color_profile,
-                    to_profile,
-                    str(self._wsi.mode),
-                    str(self._wsi.mode),
-                    intent,  #  type: ignore
-                    flag,  #  type: ignore
-                ),
-=======
             intent = PIL.ImageCms.getDefaultIntent(color_profile)  # type: ignore
             self.__color_transform = PIL.ImageCms.buildTransform(
                 self.color_profile, to_profile, self._wsi.mode, self._wsi.mode, intent, 0
->>>>>>> c1f58b82
             )
         return self.__color_transform
 
@@ -426,20 +411,6 @@
             (native_size_adapted[0], native_size_adapted[1]),
         )
 
-<<<<<<< HEAD
-        if self._apply_color_profile and self.color_profile is not None:
-            if self._color_transform is None:
-                raise ValueError("If apply_color_profile is True, color transform cannot be None")
-            PIL.ImageCms.applyTransform(region, self._color_transform, True)
-            # Remove the ICC profile from the region to make sure it's not applied twice by accident.
-            # Should always be available if a color profile is present.
-            del region.info["icc_profile"]
-
-        # Within this region, there are a bunch of extra pixels, we interpolate to sample
-        # the pixel in the right position to retain the right sample weight.
-        # We also need to clip to the border, as some readers (e.g mirax) have one pixel less at the border.
-=======
->>>>>>> c1f58b82
         fractional_coordinates = native_location - native_location_adapted
         size = cast(tuple[int, int], size)
 
