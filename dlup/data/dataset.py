# coding=utf-8
# Copyright (c) dlup contributors

"""Datasets helpers to simplify the generation of a dataset made of tiles from a WSI.
Dataset and ConcatDataset are taken from pytorch 1.8.0 under BSD license.
"""

import abc
import bisect
import functools
import itertools
import json
import pathlib
from typing import Callable, Generic, Iterable, List, Optional, Tuple, TypeVar, cast

import numpy as np
import PIL

from dlup import BoundaryMode, SlideImage
from dlup.background import foreground_tiles_coordinates_mask
from dlup.tiling import Grid, TilingMode

T_co = TypeVar("T_co", covariant=True)
T = TypeVar("T")


def cumsum(sequence) -> List:
    """
    Compute the running cumulative sum of a sequence of objects with a length as a list.
    """
    ret, _sum = [], 0
    for elem in sequence:
        length = len(elem)
        ret.append(length + _sum)
        _sum += length
    return ret


class Dataset(Generic[T_co], abc.ABC):
    """An abstract class representing a :class:`Dataset`.

    All datasets that represent a map from keys to data samples should subclass
    it. All subclasses should overwrite :meth:`__getitem__`, supporting fetching a
    data sample for a given key. Subclasses could also optionally overwrite
    :meth:`__len__`, which is expected to return the size of the dataset by many
    :class:`~torch.utils.data.Sampler` implementations and the default options
    of :class:`~torch.utils.data.DataLoader`.

    Notes
    -----
    Taken and adapted from pytorch 1.8.0 torch.utils.data.Dataset under BSD license.
    :class:`~torch.utils.data.DataLoader` by default constructs a index
    sampler that yields integral indices.  To make it work with a map-style
    dataset with non-integral indices/keys, a custom sampler must be provided.

    """

    @abc.abstractmethod
    def __getitem__(self, index) -> T_co:
        """Index method for dataset."""

    def __add__(self, other: "Dataset[T_co]") -> "ConcatDataset[T_co]":
        return ConcatDataset([self, other])


class ConcatDataset(Dataset[T_co]):
    """Dataset as a concatenation of multiple datasets.

    This class is useful to assemble different existing datasets.

    Parameters
    ----------
    datasets : sequence
        List of datasets to be concatenated

    Notes
    -----
    Taken and adapted from pytorch 1.8.0 torch.utils.data.Dataset under BSD license.

    """

    datasets: List[Dataset[T_co]]
    cumulative_sizes: List[int]

    def __init__(self, datasets: Iterable[Dataset]) -> None:
        super(ConcatDataset, self).__init__()
        # Cannot verify that datasets is Sized
        assert len(datasets) > 0, "datasets should not be an empty iterable"  # type: ignore
        self.datasets = list(datasets)
        for d in self.datasets:
            if not hasattr(d, "__getitem__"):
                raise ValueError("ConcatDataset requires datasets to be indexable.")
        self.cumulative_sizes = cumsum(self.datasets)

    def __len__(self):
        return self.cumulative_sizes[-1]

    def __getitem__(self, idx):
        if idx < 0:
            if -idx > len(self):
                raise ValueError("absolute value of index should not exceed dataset length")
            idx = len(self) + idx
        dataset_idx = bisect.bisect_right(self.cumulative_sizes, idx)
        if dataset_idx == 0:
            sample_idx = idx
        else:
            sample_idx = idx - self.cumulative_sizes[dataset_idx - 1]
        return self.datasets[dataset_idx][sample_idx]


class AbstractSlideImageDataset(Dataset, abc.ABC):
    """
    Basic :class:`Dataset` class that represents a whole-slide image as tiles.
    """

    def __init__(
        self,
        path: pathlib.Path,
        mpp: float,
        crop: bool = True,
    ):
        """
        Parameters
        ----------
        path :
            Path to the image.
        mpp :
            Requested microns per pixel.
        """
        # We need to reuse the path in order to re-open the image if necessary.
        self._path = path
        self._mpp = mpp
        self._crop = crop

    @staticmethod
    @functools.lru_cache(32)
    def get_slide_image(path: pathlib.Path):
        return SlideImage.from_file_path(path)

    @property
    def slide_image(self):
        return self.__class__.get_slide_image(self.path)

    @property
    def region_view(self):
        slide_image = self.slide_image
        region_view = slide_image.get_scaled_view(slide_image.mpp / self._mpp)
        region_view.boundary_mode = BoundaryMode.crop if self.crop else BoundaryMode.zero
        return region_view

    @property
    def path(self):
        """Path of whole slide image"""
        return self._path

    @property
    def mpp(self):
        return self._mpp

    @property
    def crop(self):
        return self._crop

    @abc.abstractmethod
    def __getitem__(self, index):
        """Abstract method. Should return tile, coordinates"""

    @abc.abstractmethod
    def __len__(self):
        """Abstract method. Should return number of tiles."""


class SlideImageDataset(AbstractSlideImageDataset):
    """
    :class:`Dataset` class that represents a whole-slide image as tiles, possibly including a sampling mask.
    The function outputs a dictionary:

    >>> {"image": array, "coordinates": coordinates, "grid_index": grid_index, "path": path}

    Keys:
        - :code:`image`: selected tile.
        - :code:`coordinates`: coordinates in selected mpp.
        - :code:`grid_index`: index in the tiling grid.
        - :code:`path`: path of the file.
    """

    def __init__(
        self,
        path: pathlib.Path,
        mpp: float,
        tile_size: Tuple[int, int],
        tile_overlap: Tuple[int, int],
        tile_mode: TilingMode = TilingMode.skip,
        mask: Optional[np.ndarray] = None,
        foreground_threshold: float = 0.1,
        transform: Optional[Callable] = None,
    ):
        """
        Parameters
        ----------
        path :
            Path to the image.
        mpp :
            Requested microns per pixel.
        tile_size :
            Tile size in the requested microns per pixel.
        tile_overlap :
            Overlap of the extracted tiles.
        tile_mode :
            Which tiling mode.
        mask :
            Array denoting the sampling mask.
        foreground_threshold :
            The percentage of non-zero pixels required in the mask to include a tile.
        transform :
            Callable which should be applied after obtaining the sample, e.g. for augmentations.
        """
        super().__init__(path, mpp=mpp)
        self.transform = transform
        self.foreground_indices = None
        self._tile_size = tile_size

        slide_image = self.slide_image
        scaled_view = slide_image.get_scaled_view(slide_image.mpp / self._mpp)

        slide_level_size = slide_image.get_scaled_size(slide_image.mpp / mpp)
        self._grid = Grid.from_tiling(
            size=slide_level_size, tile_size=tile_size, tile_overlap=tile_overlap, mode=tile_mode, offset=None
        )

        if mask is not None:
            boolean_mask = foreground_tiles_coordinates_mask(
                mask, scaled_view, self.grid, self.tile_size, foreground_threshold
            )
            self.foreground_indices = np.argwhere(boolean_mask).flatten()

    @property
    def tile_size(self):
        """Tile size (read only)"""
        return self._tile_size

    @property
    def grid(self):
        """Tiling grid (read only)"""
        return self._grid

    def __getitem__(self, index):
        # If a mask is given, we index the foreground indices set
        if self.foreground_indices is not None:
            index = self.foreground_indices[index]

        coordinates = self.get_global_coordinates(index)
        tile = self.region_view.read_region(coordinates, self._tile_size)
        grid_index = np.unravel_index(index, self.grid.size, order="C")
        sample = {"image": tile, "coordinates": coordinates, "grid_index": grid_index, "path": self.path}

        if self.transform:
            sample = self.transform(sample)
        return sample

    def __len__(self):
        return len(self.foreground_indices) if self.foreground_indices is not None else len(self.grid)

    def get_global_coordinates(self, index):
        return self._grid[index]


class TiledSlideImageDataset(Dataset):
    """Dataset class to handle a pretiled WSIs. If you want to combine multiple WSIs, use :class:`ConcatDataset`.

    Examples
    --------
    >>> ds = ConcatDataset([_ for _ in self.path.glob("*.svs")]_

    """

    def __init__(self, path: pathlib.Path, transform: Optional[Callable] = None):
        """
        Parameters
        ----------
        path :
            Path to the folder containing the tiles and tiles.json.
        transform :
            Callable which should be applied after obtaining the sample, e.g. for augmentations.

        """
        self.path = pathlib.Path(path)
        self.transform = transform
        with open(self.path / "tiles.json") as json_file:
            tiles_data = json.load(json_file)

        self.original_path = pathlib.Path(tiles_data["original"]["input_file_path"])
        self.mpp = tiles_data["output"]["mpp"]
        self.size = tiles_data["output"]["size"]
        self._num_tiles = tiles_data["output"]["num_tiles"]
        self._tile_indices = tiles_data["output"]["tile_indices"]

    def __getitem__(self, index):
        grid_index = self._tile_indices[index]
        path_to_tile = self.path / "tiles" / f"{'_'.join(map(str, grid_index))}.png"
        # TODO(jt): Figure out why the mode is RGB
        tile = PIL.Image.open(path_to_tile).convert("RGB")

        # TODO(jt): do something about the coordinates
        # Perhaps, they can be inferred in the same way as the original image
        # So do not directly compute from the current grid_index
        sample = {"image": tile, "grid_index": grid_index, "path": self.original_path}

        if self.transform:
            sample = self.transform(sample)
        return sample

    def __iter__(self):
        pass

    def __len__(self):
        return self._num_tiles


class ROIDataset(SlideImageDataset):
    def __init__(
        self,
        path: pathlib.Path,
        mpp: float,
        tile_size: Tuple[int, int],
        tile_overlap: Tuple[int, int],
        rois: Optional[list] = None,
        tile_mode: TilingMode = TilingMode.skip,
        mask: Optional[np.ndarray] = None,
        foreground_threshold: float = 0.1,
        transform: Optional[Callable] = None,
    ):
        super().__init__(path, mpp, tile_size, tile_overlap, tile_mode, mask, foreground_threshold, transform)
        self.scaling = self.slide_image.mpp / self.mpp
        if rois is not None and len(rois) > 0:
<<<<<<< HEAD
            # self.rois_scaled = [
            #     [
            #         int(np.floor(r[0] * self.scaling)),
            #         int(np.floor(r[1] * self.scaling)),
            #         int(np.floor(r[2] * self.scaling)),
            #         int(np.floor(r[3] * self.scaling)),
            #     ]
            #     for r in rois
            # ]  # [y1, x1, h, w]
            self.rois_scaled = [np.floor(np.asarray(r) * self.scaling).astype(int) for r in rois]

            self.index_map = [r_indx for r_indx, r in enumerate(self.rois_scaled)]
=======
            self.rois_scaled = [
                [
                    int(np.floor(r[0] * self.scaling)),
                    int(np.floor(r[1] * self.scaling)),
                    int(np.floor(r[2] * self.scaling)),
                    int(np.floor(r[3] * self.scaling)),
                ]
                for r in rois
            ]  # [y1, x1, h, w]
>>>>>>> 5fe6549b
            self._grid = list(
                itertools.chain.from_iterable(
                    Grid.from_tiling(
                        size=r[2:4], tile_size=tile_size, tile_overlap=tile_overlap, mode=tile_mode, offset=r[0:2]
                    )
                    for r in self.rois_scaled
                )
            )<|MERGE_RESOLUTION|>--- conflicted
+++ resolved
@@ -11,7 +11,7 @@
 import itertools
 import json
 import pathlib
-from typing import Callable, Generic, Iterable, List, Optional, Tuple, TypeVar, cast
+from typing import Generic, Iterable, List, Optional, Tuple, TypeVar, Callable
 
 import numpy as np
 import PIL
@@ -117,6 +117,7 @@
         self,
         path: pathlib.Path,
         mpp: float,
+        grid_func: Callable,
         crop: bool = True,
     ):
         """
@@ -131,6 +132,7 @@
         self._path = path
         self._mpp = mpp
         self._crop = crop
+        self._grid = grid_func()
 
     @staticmethod
     @functools.lru_cache(32)
@@ -161,6 +163,11 @@
     def crop(self):
         return self._crop
 
+    @property
+    def grid(self):
+        """Tiling grid (read only)"""
+        return self._grid
+
     @abc.abstractmethod
     def __getitem__(self, index):
         """Abstract method. Should return tile, coordinates"""
@@ -170,7 +177,7 @@
         """Abstract method. Should return number of tiles."""
 
 
-class SlideImageDataset(AbstractSlideImageDataset):
+class MaskedSlideImageDataset(AbstractSlideImageDataset):
     """
     :class:`Dataset` class that represents a whole-slide image as tiles, possibly including a sampling mask.
     The function outputs a dictionary:
@@ -219,14 +226,12 @@
         self.transform = transform
         self.foreground_indices = None
         self._tile_size = tile_size
+        self._tile_overlap = tile_overlap
+        self._tile_mode = tile_mode
 
         slide_image = self.slide_image
         scaled_view = slide_image.get_scaled_view(slide_image.mpp / self._mpp)
-
-        slide_level_size = slide_image.get_scaled_size(slide_image.mpp / mpp)
-        self._grid = Grid.from_tiling(
-            size=slide_level_size, tile_size=tile_size, tile_overlap=tile_overlap, mode=tile_mode, offset=None
-        )
+        self._grid = self._construct_grid()
 
         if mask is not None:
             boolean_mask = foreground_tiles_coordinates_mask(
@@ -234,22 +239,28 @@
             )
             self.foreground_indices = np.argwhere(boolean_mask).flatten()
 
+    def _construct_grid(self):
+        slide_level_size = self.slide_image.get_scaled_size(self.slide_image.mpp / self.mpp)
+        grid = Grid.from_tiling(
+            size=slide_level_size,
+            tile_size=self.tile_size,
+            tile_overlap=self._tile_overlap,
+            mode=self._tile_mode,
+            offset=None,
+        )
+        return grid
+
     @property
     def tile_size(self):
         """Tile size (read only)"""
         return self._tile_size
-
-    @property
-    def grid(self):
-        """Tiling grid (read only)"""
-        return self._grid
 
     def __getitem__(self, index):
         # If a mask is given, we index the foreground indices set
         if self.foreground_indices is not None:
             index = self.foreground_indices[index]
 
-        coordinates = self.get_global_coordinates(index)
+        coordinates = self._grid[index]
         tile = self.region_view.read_region(coordinates, self._tile_size)
         grid_index = np.unravel_index(index, self.grid.size, order="C")
         sample = {"image": tile, "coordinates": coordinates, "grid_index": grid_index, "path": self.path}
@@ -261,63 +272,8 @@
     def __len__(self):
         return len(self.foreground_indices) if self.foreground_indices is not None else len(self.grid)
 
-    def get_global_coordinates(self, index):
-        return self._grid[index]
-
-
-class TiledSlideImageDataset(Dataset):
-    """Dataset class to handle a pretiled WSIs. If you want to combine multiple WSIs, use :class:`ConcatDataset`.
-
-    Examples
-    --------
-    >>> ds = ConcatDataset([_ for _ in self.path.glob("*.svs")]_
-
-    """
-
-    def __init__(self, path: pathlib.Path, transform: Optional[Callable] = None):
-        """
-        Parameters
-        ----------
-        path :
-            Path to the folder containing the tiles and tiles.json.
-        transform :
-            Callable which should be applied after obtaining the sample, e.g. for augmentations.
-
-        """
-        self.path = pathlib.Path(path)
-        self.transform = transform
-        with open(self.path / "tiles.json") as json_file:
-            tiles_data = json.load(json_file)
-
-        self.original_path = pathlib.Path(tiles_data["original"]["input_file_path"])
-        self.mpp = tiles_data["output"]["mpp"]
-        self.size = tiles_data["output"]["size"]
-        self._num_tiles = tiles_data["output"]["num_tiles"]
-        self._tile_indices = tiles_data["output"]["tile_indices"]
-
-    def __getitem__(self, index):
-        grid_index = self._tile_indices[index]
-        path_to_tile = self.path / "tiles" / f"{'_'.join(map(str, grid_index))}.png"
-        # TODO(jt): Figure out why the mode is RGB
-        tile = PIL.Image.open(path_to_tile).convert("RGB")
-
-        # TODO(jt): do something about the coordinates
-        # Perhaps, they can be inferred in the same way as the original image
-        # So do not directly compute from the current grid_index
-        sample = {"image": tile, "grid_index": grid_index, "path": self.original_path}
-
-        if self.transform:
-            sample = self.transform(sample)
-        return sample
-
-    def __iter__(self):
-        pass
-
-    def __len__(self):
-        return self._num_tiles
-
-
-class ROIDataset(SlideImageDataset):
+
+class ROISlideImageDataset(MaskedSlideImageDataset):
     def __init__(
         self,
         path: pathlib.Path,
@@ -333,30 +289,7 @@
         super().__init__(path, mpp, tile_size, tile_overlap, tile_mode, mask, foreground_threshold, transform)
         self.scaling = self.slide_image.mpp / self.mpp
         if rois is not None and len(rois) > 0:
-<<<<<<< HEAD
-            # self.rois_scaled = [
-            #     [
-            #         int(np.floor(r[0] * self.scaling)),
-            #         int(np.floor(r[1] * self.scaling)),
-            #         int(np.floor(r[2] * self.scaling)),
-            #         int(np.floor(r[3] * self.scaling)),
-            #     ]
-            #     for r in rois
-            # ]  # [y1, x1, h, w]
-            self.rois_scaled = [np.floor(np.asarray(r) * self.scaling).astype(int) for r in rois]
-
-            self.index_map = [r_indx for r_indx, r in enumerate(self.rois_scaled)]
-=======
-            self.rois_scaled = [
-                [
-                    int(np.floor(r[0] * self.scaling)),
-                    int(np.floor(r[1] * self.scaling)),
-                    int(np.floor(r[2] * self.scaling)),
-                    int(np.floor(r[3] * self.scaling)),
-                ]
-                for r in rois
-            ]  # [y1, x1, h, w]
->>>>>>> 5fe6549b
+            self.rois_scaled = [np.floor(np.asarray(r) * self.scaling).astype(int) for r in rois]  # [y1, x1, h, w]
             self._grid = list(
                 itertools.chain.from_iterable(
                     Grid.from_tiling(
@@ -364,4 +297,56 @@
                     )
                     for r in self.rois_scaled
                 )
-            )+            )
+
+
+class TiledSlideImageDataset(Dataset):
+    """Dataset class to handle a pretiled WSIs. If you want to combine multiple WSIs, use :class:`ConcatDataset`.
+
+    Examples
+    --------
+    >>> ds = ConcatDataset([_ for _ in self.path.glob("*.svs")]_
+
+    """
+
+    def __init__(self, path: pathlib.Path, transform: Optional[Callable] = None):
+        """
+        Parameters
+        ----------
+        path :
+            Path to the folder containing the tiles and tiles.json.
+        transform :
+            Callable which should be applied after obtaining the sample, e.g. for augmentations.
+
+        """
+        self.path = pathlib.Path(path)
+        self.transform = transform
+        with open(self.path / "tiles.json") as json_file:
+            tiles_data = json.load(json_file)
+
+        self.original_path = pathlib.Path(tiles_data["original"]["input_file_path"])
+        self.mpp = tiles_data["output"]["mpp"]
+        self.size = tiles_data["output"]["size"]
+        self._num_tiles = tiles_data["output"]["num_tiles"]
+        self._tile_indices = tiles_data["output"]["tile_indices"]
+
+    def __getitem__(self, index):
+        grid_index = self._tile_indices[index]
+        path_to_tile = self.path / "tiles" / f"{'_'.join(map(str, grid_index))}.png"
+        # TODO(jt): Figure out why the mode is RGB
+        tile = PIL.Image.open(path_to_tile).convert("RGB")
+
+        # TODO(jt): do something about the coordinates
+        # Perhaps, they can be inferred in the same way as the original image
+        # So do not directly compute from the current grid_index
+        sample = {"image": tile, "grid_index": grid_index, "path": self.original_path}
+
+        if self.transform:
+            sample = self.transform(sample)
+        return sample
+
+    def __iter__(self):
+        pass
+
+    def __len__(self):
+        return self._num_tiles