--- conflicted
+++ resolved
@@ -248,124 +248,4 @@
             raise ValueError("No annotations found to rename.")
 
         sample["annotations"] = rename_labels(_annotations, self._remap_labels)
-<<<<<<< HEAD
-        return sample
-
-
-class MajorityClassToLabel:
-    """Transform which the majority class in the annotations to a label.
-
-    The function works as follows:
-    - The total area for each label in the sample is computed, the label with the maximum area is determined.
-    - The total area *not* covered by the ROI is computed.
-    - If the area the roi doesn't cover is larger than the label with the maximum area the image is masked on the ROI.
-    - The label is added to the output dictionary in ["labels"]["majority_label"]
-    """
-
-    def __init__(self, *, roi_name: str | None, index_map: dict[str, int]):
-        """
-        Parameters
-        ----------
-        roi_name : str
-            Name of the ROI key.
-        index_map : dict
-            Dictionary mapping the label to the integer in the output.
-        """
-        self._roi_name = roi_name
-        self._index_map = index_map
-
-    def __call__(self, sample: TileSample) -> TileSample:
-        _annotations = sample["annotations"]
-        if _annotations is None:
-            raise ValueError("No annotations found to convert to class label.")
-
-        if not sample["labels"]:
-            sample["labels"] = {}
-        # mypy doesn't understand that sample["labels"] is not None anymore
-        assert sample["labels"]
-
-        areas: dict[str, int] = defaultdict(int)
-        keys = list(self._index_map.keys())
-        if self._roi_name:
-            keys.append(self._roi_name)
-
-        for annotation in _annotations:
-            if annotation.label in keys:
-                areas[annotation.label] += annotation.area
-
-        tile_area = np.prod(sample["image"].size)
-        roi_non_cover = 0.0
-        if self._roi_name:
-            roi_non_cover = float((tile_area - areas[self._roi_name]) / tile_area)
-            del areas[self._roi_name]
-
-        max_key = max(areas, key=lambda x: areas[x])
-        max_proportion = areas[max_key] / tile_area
-
-        if roi_non_cover > max_proportion:
-            # In this case we cannot be certain about the label as the non-covering part of the ROI is larger than the
-            # majority class.
-            # In this case we mask the image.
-            _, _, _, roi = convert_annotations(
-                _annotations,
-                sample["image"].size[::-1],
-                roi_name=self._roi_name,
-                index_map={},
-            )
-            assert roi
-            masked_image = np.asarray(sample["image"]) * roi[..., np.newaxis]
-            sample["image"] = PIL.Image.fromarray(masked_image.astype(np.uint8), mode=sample["image"].mode)  # type: ignore
-
-        sample["labels"].update({"majority_class": self._index_map[max_key]})
-        return sample
-
-
-class ContainsPolygonToLabel:
-    """Transform which transforms annotations into a sample-level label whether the label is present above a threshold.
-
-    The area of the label within the ROI (if given) is first computed. If the proportion of this label in the
-    image itself is above the threshold, the ["labels"]["has <label>"] is set to True, otherwise False.
-
-    """
-
-    def __init__(self, *, roi_name: str | None, label: str, threshold: float):
-        """
-        Parameters
-        ----------
-        roi_name : str
-            Name of the ROI key.
-        label : str
-            Which label to test.
-        threshold : float
-            Threshold as number between 0 and 1 that denotes when we should consider the label to be present.
-        """
-        self._roi_name = roi_name
-        self._label = label
-        self._threshold = threshold
-
-    def __call__(self, sample: TileSample) -> TileSample:
-        _annotations = sample["annotations"]
-        if _annotations is None:
-            raise ValueError("No annotations found to convert to class label.")
-
-        if not sample["labels"]:
-            sample["labels"] = {}
-        assert sample["labels"]
-
-        requested_polygons = [_ for _ in _annotations if _.label == self._label]
-
-        if self._roi_name:
-            roi = shapely.geometry.MultiPolygon([_ for _ in _annotations if _.label == self._roi_name])
-        else:
-            roi = shapely.geometry.box(0, 0, *(sample["image"].size[::-1]))
-
-        multi_polygon = shapely.geometry.MultiPolygon(requested_polygons)
-        if not multi_polygon.is_valid:
-            multi_polygon = shapely.make_valid(multi_polygon)
-        label_area = multi_polygon.intersection(roi).area
-
-        proportion = label_area / roi.area
-        sample["labels"].update({f"has {self._label}": proportion > self._threshold})
-=======
->>>>>>> c1f58b82
         return sample