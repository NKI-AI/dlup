# Copyright (c) dlup contributors
"""Defines the RegionView interface."""
from __future__ import annotations

from abc import ABC, abstractmethod
from enum import Enum

import numpy as np
import pyvips

from dlup.types import GenericFloatArray, GenericIntArray


class BoundaryMode(str, Enum):
    """Define the policy to sample outside the region."""

    crop = "crop"
    zero = "zero"


class RegionView(ABC):
    """A generic image object from which you can extract a region.

    A unit 'U' is assumed to be consistent across this interface.
    Could be for instance pixels.

    TODO(lromor): Add features like cyclic boundary conditions
    or zero padding, or "hard" walls.
    TODO(lromor): Add another feature to return a subregion. The logic
    could stay in the abstract class. This is especially useful to tile
    subregions instead of a whole level.
    """

    def __init__(self, boundary_mode: BoundaryMode | None = None):
        self.boundary_mode = boundary_mode

    @property
    @abstractmethod
    def size(self) -> tuple[int, ...]:
        """Returns size of the region in U units."""

    def read_region(self, location: GenericFloatArray, size: GenericIntArray) -> pyvips.Image:
        """Returns the requested region as a vips image."""
        location = np.asarray(location)
        size = np.asarray(size)

        # If no boundary is specified, sampling outside the region
        # is undefined behavior (result depends on the _read_region_impl).
        # TODO: maybe always raise exception?
        if self.boundary_mode is None:
            return self._read_region_impl(location, size)

        # This is slightly tricky as it can influence the mpp slightly
        offset = -np.clip(location, None, 0)

        clipped_region_size = np.clip(location + size, np.zeros_like(size), self.size) - location - offset
        clipped_region_size = clipped_region_size.astype(int)
        region = self._read_region_impl(location + offset, clipped_region_size)

        if self.boundary_mode == BoundaryMode.zero:
            if np.any(size != clipped_region_size) or np.any(location < 0):
<<<<<<< HEAD
                size = tuple(size)

                if len(size) != 2:
                    raise ValueError(f"Size should be of length 2, got {len(size)}")

                new_region = PIL.Image.new(str(region.mode), size)
                # Now we need to paste the region into the new region.
                # We do some rounding to int.
                coordinates = cast(tuple[int, int], tuple(np.floor(offset).astype(int)))
                new_region.paste(region, coordinates)
=======
                new_region = pyvips.Image.black(size[0], size[1])
                coordinates = tuple(np.floor(offset).astype(int))
                insert_x = max(0, coordinates[0])
                insert_y = max(0, coordinates[1])
                region_width = min(region.width, size[0] - insert_x)
                region_height = min(region.height, size[1] - insert_y)

                region = region.crop(0, 0, region_width, region_height)

                new_region = new_region.insert(region, insert_x, insert_y, expand=True)

>>>>>>> c1f58b82
                return new_region

        return region

    @abstractmethod
    def _read_region_impl(self, location: GenericFloatArray, size: GenericIntArray) -> pyvips.Image:
        """Define a method to return a pyvips image containing the region."""<|MERGE_RESOLUTION|>--- conflicted
+++ resolved
@@ -59,18 +59,6 @@
 
         if self.boundary_mode == BoundaryMode.zero:
             if np.any(size != clipped_region_size) or np.any(location < 0):
-<<<<<<< HEAD
-                size = tuple(size)
-
-                if len(size) != 2:
-                    raise ValueError(f"Size should be of length 2, got {len(size)}")
-
-                new_region = PIL.Image.new(str(region.mode), size)
-                # Now we need to paste the region into the new region.
-                # We do some rounding to int.
-                coordinates = cast(tuple[int, int], tuple(np.floor(offset).astype(int)))
-                new_region.paste(region, coordinates)
-=======
                 new_region = pyvips.Image.black(size[0], size[1])
                 coordinates = tuple(np.floor(offset).astype(int))
                 insert_x = max(0, coordinates[0])
@@ -82,7 +70,6 @@
 
                 new_region = new_region.insert(region, insert_x, insert_y, expand=True)
 
->>>>>>> c1f58b82
                 return new_region
 
         return region
