--- conflicted
+++ resolved
@@ -35,11 +35,7 @@
     """
 
     C = "C"
-<<<<<<< HEAD
     F = "F"
-=======
-    FORTRAN = "F"
->>>>>>> 844fa739
 
 
 def _flattened_array(a: Union[_GenericNumberArray, _GenericNumber]) -> np.ndarray:
@@ -129,11 +125,7 @@
 class Grid(collections.abc.Sequence):
     """Facilitates the access to the coordinates of an n-dimensional grid."""
 
-<<<<<<< HEAD
     def __init__(self, coordinates: List[np.ndarray], order: Union[str, GridOrder] = GridOrder.F):
-=======
-    def __init__(self, coordinates: List[np.ndarray], order: GridOrder = GridOrder.FORTRAN):
->>>>>>> 844fa739
         """Initialize a lattice given a set of basis vectors."""
         self.coordinates = coordinates
         self.order = order
@@ -150,11 +142,7 @@
         tile_size: _GenericNumberArray,
         tile_overlap: Union[_GenericNumberArray, _GenericNumber] = 0,
         mode: TilingMode = TilingMode.skip,
-<<<<<<< HEAD
         order: GridOrder = GridOrder.F,
-=======
-        order: GridOrder = GridOrder.FORTRAN,
->>>>>>> 844fa739
     ):
         """Generate a grid from a set of tiling parameters."""
         coordinates = tiles_grid_coordinates(size, tile_size, tile_overlap, mode)
