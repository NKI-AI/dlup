# coding=utf-8
# Copyright (c) dlup contributors
from __future__ import annotations

import warnings
from typing import Any

import numpy as np
import openslide
import PIL.Image
import pyvips

from dlup import UnsupportedSlideError
from dlup.experimental_backends.common import AbstractSlideBackend, numpy_to_pil
from dlup.types import PathLike
from dlup.utils.image import check_if_mpp_is_valid


def open_slide(filename: PathLike) -> "PyVipsSlide":
    """
    Read slide with pyvips.

    Parameters
    ----------
    filename : PathLike
        Path to image.
    """
    return PyVipsSlide(filename)


class PyVipsSlide(AbstractSlideBackend):
    """
    Backend for pyvips.
    """

    def __init__(self, filename: PathLike) -> None:
        """
        Parameters
        ----------
        filename : PathLike
            Path to image.
        """
        super().__init__(filename)
        # You can have pyvips figure out the reader
        self._images = []
        self._images.append(pyvips.Image.new_from_file(str(filename)))

        self._loader = self._images[0].get("vips-loader")

        self.__slide_bounds = (0, 0), (0, 0)

        if self._loader == "tiffload":
            self._read_as_tiff(filename)
        elif self._loader == "openslideload":
            self._read_as_openslide(filename)
        else:
            raise NotImplementedError(f"Loader {self._loader} is not implemented.")

        self._regions = [pyvips.Region.new(image) for image in self._images]

    def _read_as_tiff(self, path: PathLike) -> None:
        """
        Read all other pages except the first using the tiff backend of pyvips.

        Parameters
        ----------
        path : PathLike
        """
        self._level_count = int(self._images[0].get_value("n-pages"))
        for level in range(1, self._level_count):
            self._images.append(pyvips.Image.tiffload(str(path), page=level))

        # Each tiff page has a resolution
        unit_dict = {"cm": 1000, "centimeter": 1000}
        self._downsamples.append(1.0)
        for idx, image in enumerate(self._images):
            mpp_x = unit_dict.get(image.get("resolution-unit"), 0) / float(image.get("xres"))
            mpp_y = unit_dict.get(image.get("resolution-unit"), 0) / float(image.get("yres"))
            check_if_mpp_is_valid(mpp_x, mpp_y)

            self._spacings.append((mpp_y, mpp_x))
            if idx >= 1:
                downsample = mpp_x / self._spacings[0][0]
                self._downsamples.append(downsample)
            self._shapes.append((image.get("width"), image.get("height")))

<<<<<<< HEAD
    def _read_as_openslide(self, path: PathLike) -> None:
=======
        self.__slide_bounds = (0, 0), self._shapes[0]

    def _read_as_openslide(self, path: PathLike):
>>>>>>> 52a65d06
        """
        Read all other pages except the first using the openslide backend of pyvips.

        Parameters
        ----------
        path : PathLike
        """
        self._level_count = int(self._images[0].get("openslide.level-count"))
        for level in range(1, self._level_count):
            self._images.append(pyvips.Image.openslideload(str(path), level=level))

        for idx, image in enumerate(self._images):
            openslide_shape = (
                int(image.get(f"openslide.level[{idx}].width")),
                int(image.get(f"openslide.level[{idx}].height")),
            )
            pyvips_shape = (image.width, image.height)
            if not openslide_shape == pyvips_shape:
                raise UnsupportedSlideError(
                    f"Reading {path} failed as openslide metadata reports different shapes than pyvips. "
                    f"Got {openslide_shape} and {pyvips_shape}."
                )

            self._shapes.append(pyvips_shape)

        for idx, image in enumerate(self._images):
            self._downsamples.append(float(image.get(f"openslide.level[{idx}].downsample")))

        mpp_x, mpp_y = None, None
        available_fields = self._images[0].get_fields()
        if "openslide.mpp-x" in available_fields and "openslide.mpp-y" in available_fields:
            mpp_x = float(self._images[0].get("openslide.mpp-x"))
            mpp_y = float(self._images[0].get("openslide.mpp-y"))

        if mpp_x is not None and mpp_y is not None:
            check_if_mpp_is_valid(mpp_x, mpp_y)
            self._spacings = [(np.array([mpp_y, mpp_x]) * downsample).tolist() for downsample in self._downsamples]
        else:
            warnings.warn(
                f"{path} does not have a parseable spacings property. You can overwrite it with `.mpp = (mpp_x, mpp_y)."
            )

        if "openslide.bounds-x" in available_fields and "openslide.bounds-y" in available_fields:
            offset = int(self._images[0].get("openslide.bounds-x")), int(self._images[0].get("openslide.bounds-y"))
        else:
            offset = (0, 0)

        if "openslide.bounds-width" in available_fields and "openslide.bounds-height" in available_fields:
            size = int(self._images[0].get("openslide.bounds-width")), int(
                self._images[0].get("openslide.bounds-height")
            )
        else:
            size = self._shapes[0]

        self.__slide_bounds = offset, size

    @property
    def slide_bounds(self) -> tuple[tuple[int, int], tuple[int, int]]:
        """Returns the bounds of the slide as ((x,y), (width, height)). These can be smaller than the image itself."""
        return self.__slide_bounds

    @property
    def spacing(self) -> tuple[float, float] | None:
        if not self._spacings:
            return None
        return self._spacings[0]

    @spacing.setter
    def spacing(self, value: tuple[float, float]) -> None:
        if not isinstance(value, tuple) and len(value) != 2:
            raise ValueError(f"`.spacing` has to be of the form (mpp_x, mpp_y).")

        mpp_x, mpp_y = value
        check_if_mpp_is_valid(mpp_x, mpp_y)
        self._spacings = [(np.array([mpp_y, mpp_x]) * downsample).tolist() for downsample in self._downsamples]

    @property
    def properties(self) -> dict[str, str | int | float | bool]:
        """Metadata about the image as given by pyvips,
        which includes openslide tags in case openslide is the selected reader."""

        keys = self._images[0].get_fields()
        return {key: self._images[0].get_value(key) for key in keys}

    @property
    def magnification(self) -> float | None:
        """Returns the objective power at which the WSI was sampled."""
        if self._loader == "openslideloader":
            return float(self._images[0].properties[openslide.PROPERTY_NAME_OBJECTIVE_POWER])
        else:
            return None

    @property
    def vendor(self) -> str | None:
        """Returns the scanner vendor."""
        if self._loader == "openslideloader":
            return self._images[0].properties[openslide.PROPERTY_NAME_VENDOR]
        return None

    @property
    def associated_images(self) -> dict[str, PIL.Image.Image]:
        """Images associated with this whole-slide image."""
        if not self._loader == "openslideload":
            return {}
        associated_images = self.properties["slide-associated-images"]
        raise NotImplementedError

    def set_cache(self, cache: Any) -> None:
        # FIXME: This needs to be implemented, and a CacheHandler defined.
        raise NotImplementedError

    def read_region(self, coordinates: tuple[Any, ...], level: int, size: tuple[Any, ...]) -> PIL.Image.Image:
        """
        Return the best level for displaying the given image level.

        Parameters
        ----------
        coordinates : tuple
            Coordinates of the region in level 0.
        level : int
            Level of the image pyramid.
        size : tuple
            Size of the region to be extracted.

        Returns
        -------
        PIL.Image
            The requested region.
        """
        image = self._regions[level]
        ratio = self._downsamples[level]
        x, y = coordinates
        height, width = size

        region = np.asarray(image.fetch(int(x // ratio), int(y // ratio), int(height), int(width))).reshape(
            int(width), int(height), -1
        )

        return numpy_to_pil(region)

    def close(self) -> None:
        """Close the underlying slide"""
        del self._regions
        del self._images<|MERGE_RESOLUTION|>--- conflicted
+++ resolved
@@ -84,13 +84,7 @@
                 self._downsamples.append(downsample)
             self._shapes.append((image.get("width"), image.get("height")))
 
-<<<<<<< HEAD
     def _read_as_openslide(self, path: PathLike) -> None:
-=======
-        self.__slide_bounds = (0, 0), self._shapes[0]
-
-    def _read_as_openslide(self, path: PathLike):
->>>>>>> 52a65d06
         """
         Read all other pages except the first using the openslide backend of pyvips.
 
