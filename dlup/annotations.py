# Copyright (c) dlup contributors
"""
Annotation module for dlup.

There are three types of annotations, in the `AnnotationType` variable:
- points
- boxes (which are internally polygons)
- polygons

Supported file formats:
- ASAP XML
- Darwin V7 JSON
- GeoJSON
- HaloXML
"""
from __future__ import annotations

import copy
import errno
import functools
import json
import os
import pathlib
import xml.etree.ElementTree as ET
from dataclasses import dataclass
from enum import Enum
from typing import Any, Callable, ClassVar, Iterable, NamedTuple, Optional, Type, TypedDict, TypeVar, Union, cast

import numpy as np
import numpy.typing as npt
import shapely
import shapely.affinity
import shapely.geometry
import shapely.validation
from shapely import geometry
from shapely import lib as shapely_lib
from shapely.geometry import MultiPolygon as ShapelyMultiPolygon
from shapely.geometry import Polygon as ShapelyPolygon
from shapely.geometry import Point as ShapelyPoint
from shapely.strtree import STRtree
from shapely.validation import make_valid

from dlup._exceptions import AnnotationError
from dlup.types import GenericNumber, PathLike
from dlup.utils.imports import DARWIN_SDK_AVAILABLE, PYHALOXML_AVAILABLE

# TODO:
# Group when exporting to GeoJSON
# Make GeoJSON work, use colors
# Verify ASAP


_TWsiAnnotations = TypeVar("_TWsiAnnotations", bound="WsiAnnotations")
ShapelyTypes = Union[ShapelyPoint, ShapelyMultiPolygon, ShapelyPolygon]


class DarwinV7Metadata(NamedTuple):
    label: str
    color: tuple[int, int, int]
    type: AnnotationType


def _hex_to_rgb(hex_color: str) -> tuple[int, int, int]:
    if "#" not in hex_color:
        if hex_color == "black":
            return 0, 0, 0
    hex_color = hex_color.lstrip("#")

    # Convert the string from hex to an integer and extract each color component
    r = int(hex_color[0:2], 16)
    g = int(hex_color[2:4], 16)
    b = int(hex_color[4:6], 16)
    return r, g, b


class AnnotationType(str, Enum):
    POINT = "POINT"
    BOX = "BOX"
    POLYGON = "POLYGON"
    TAG = "TAG"


class AnnotationSorting(str, Enum):
    """The ways to sort the annotations. This is used in the constructors of the `WsiAnnotations` class, and applied
    to the output of `WsiAnnotations.read_region()`.

    - REVERSE: Sort the output in reverse order.
    - AREA: Often when the annotation tools do not properly support hierarchical order, one would annotate in a way
        that the smaller objects are on top of the larger objects. This option sorts the output by area, so that the
        larger objects appear first in the output and then the smaller objects.
    - Z_INDEX: Sort the output by the z-index of the annotations. This is useful when the annotations have a z-index
    - NONE: Do not apply any sorting and output as is presented in the input file.
    """

    REVERSE = "REVERSE"
    AREA = "AREA"
    Z_INDEX = "Z_INDEX"
    NONE = "NONE"


@dataclass(frozen=True)  # Frozen makes the class hashable
class AnnotationClass:
    """An annotation class. An annotation has two required properties:
    - label: The name of the annotation, e.g., "lymphocyte".
    - a_cls: The type of annotation, e.g., AnnotationType.POINT.

    And two optional properties:
    - color: The color of the annotation as a tuple of RGB values.
    - z_index: The z-index of the annotation. This is useful when the annotations have a z-index.

    Parameters
    ----------
    label : str
        The name of the annotation.
    annotation_type : AnnotationType
        The type of annotation.
    color : Optional[tuple[int, int, int]]
        The color of the annotation as a tuple of RGB values.
    z_index : Optional[int]
        The z-index of the annotation.
    """

    label: str
    annotation_type: AnnotationType | str
    color: Optional[tuple[int, int, int]] = None
    z_index: Optional[int] = None

    def __post_init__(self) -> None:
        if isinstance(self.annotation_type, str):
            if self.annotation_type in AnnotationType.__members__:
                object.__setattr__(self, "annotation_type", AnnotationType[self.annotation_type])
            else:
                raise ValueError(f"Unsupported annotation type {self.annotation_type}")

        if self.annotation_type in (AnnotationType.POINT, AnnotationType.TAG) and self.z_index is not None:
            raise ValueError("z_index is not supported for point annotations or tags.")


@functools.lru_cache(maxsize=None)
def _get_v7_metadata(filename: pathlib.Path) -> Optional[dict[str, DarwinV7Metadata]]:
    if not DARWIN_SDK_AVAILABLE:
        raise RuntimeError("`darwin` is not available. Install using `python -m pip install darwin-py`.")
    import darwin.path_utils

    if not filename.is_dir():
        raise RuntimeError("Provide the path to the root folder of the Darwin V7 annotations")

    v7_metadata_fn = filename / ".v7" / "metadata.json"
    if not v7_metadata_fn.exists():
        return None
    v7_metadata = darwin.path_utils.parse_metadata(v7_metadata_fn)
    output = {}
    for sample in v7_metadata["classes"]:
        annotation_type = _v7_annotation_type_to_dlup_annotation_type(sample["type"])

        label = sample["name"]
        color = sample["color"][5:-1].split(",")
        if color[-1] != "1.0":
            raise RuntimeError("Expected A-channel of color to be 1.0")
        rgb_colors = (int(color[0]), int(color[1]), int(color[2]))

        output[label] = DarwinV7Metadata(label=label, color=rgb_colors, type=annotation_type)

    return output


_ASAP_TYPES = {
    "polygon": AnnotationType.POLYGON,
    "rectangle": AnnotationType.BOX,
    "dot": AnnotationType.POINT,
    "spline": AnnotationType.POLYGON,
    "pointset": AnnotationType.POINT,
}


def _get_geojson_color(properties: dict[str, str | list[int]]) -> Optional[tuple[int, int, int]]:
    """Parse the properties dictionary of a GeoJSON object to get the color.

    Arguments
    ---------
    properties : dict
        The properties dictionary of a GeoJSON object.

    Returns
    -------
    Optional[tuple[int, int, int]]
        The color of the object as a tuple of RGB values.
    """
    color = properties.get("color", None)
    if color is None:
        return None

    return cast(tuple[int, int, int], tuple(color))


def _is_rectangle(coordinates: list[list[list[float]]]) -> bool:
    if len(coordinates) > 1:
        return False
    coords = coordinates[0]
    # Create a polygon from the coordinates
    poly = ShapelyPolygon(coords)

    # Check if the polygon is valid and has four sides
    if not poly.is_valid or len(poly.exterior.coords) != 5:
        return False

    # Get the list of coordinates (excluding the repeated last coordinate)
    points = list(poly.exterior.coords[:-1])

    # Check angles between consecutive edges to ensure they are 90 degrees
    for i in range(4):
        p1 = points[i - 1]  # Previous point
        p2 = points[i]  # Current point
        p3 = points[(i + 1) % 4]  # Next point

        # Calculate vectors
        vector1 = (p2[0] - p1[0], p2[1] - p1[1])
        vector2 = (p3[0] - p2[0], p3[1] - p2[1])

        # Calculate dot product and magnitudes of vectors
        dot_product = vector1[0] * vector2[0] + vector1[1] * vector2[1]

        # Check if angle is 90 degrees (dot product should be zero if vectors are perpendicular)
        if not np.isclose(dot_product, 0.0, atol=1e-6):
            return False

    return True


def transform(
    geometry: Point | Polygon, transformation: Callable[[npt.NDArray[np.float_]], npt.NDArray[np.float_]]
) -> Point | Polygon:
    """
    Transform a geometry. Function taken from Shapely 2.0.1 under the BSD 3-Clause "New" or "Revised" License.

    Parameters
    ----------
    geometry : Point or Polygon
    transformation : Callable
        Function mapping a numpy array of coordinates to a new numpy array of coordinates.

    Returns
    -------
    Point or Polygon
        The transformed point
    """
    original_class = geometry.annotation_class
    geometry_arr = np.array(geometry, dtype=np.object_)  # makes a copy
    coordinates = shapely_lib.get_coordinates(geometry_arr, False, False)
    new_coordinates = transformation(coordinates)
    # check the array to yield understandable error messages
    if not isinstance(new_coordinates, np.ndarray):
        raise ValueError("The provided transformation did not return a numpy array")
    if new_coordinates.dtype != np.float64:
        raise ValueError(
            "The provided transformation returned an array with an unexpected dtype ({new_coordinates.dtype})"
        )
    if new_coordinates.shape != coordinates.shape:
        # if the shape is too small we will get a segfault
        raise ValueError(
            "The provided transformation returned an array with an unexpected shape ({new_coordinates.shape})"
        )
    geometry_arr = shapely_lib.set_coordinates(geometry_arr, new_coordinates)
    returned_geometry = geometry_arr.item()

    if original_class.annotation_type != "POINT":
        return Polygon(returned_geometry, a_cls=original_class)
    return Point(returned_geometry, a_cls=original_class)


class GeoJsonDict(TypedDict):
    """
    TypedDict for standard GeoJSON output
    """

    id: str | None
    type: str
    features: list[dict[str, str | dict[str, str]]]
    metadata: Optional[dict[str, str | list[str]]]


class Point(ShapelyPoint):  # type: ignore
    # https://github.com/shapely/shapely/issues/1233#issuecomment-1034324441
    _id_to_attrs: ClassVar[dict[str, Any]] = {}
    __slots__ = (
        ShapelyPoint.__slots__
    )  # slots must be the same for assigning __class__ - https://stackoverflow.com/a/52140968
    name: str  # For documentation generation and static type checking

    def __init__(
        self,
        coord: ShapelyPoint | tuple[float, float],
        a_cls: AnnotationClass | None = None,
    ) -> None:
        self._id_to_attrs[str(id(self))] = dict(a_cls=a_cls)

    @property
    def annotation_class(self) -> AnnotationClass:
        return self._id_to_attrs[str(id(self))]["a_cls"]  # type: ignore

    @property
    def annotation_type(self) -> AnnotationType | str:
        return self.annotation_class.annotation_type

    @property
    def label(self) -> str:
        return self.annotation_class.label

    @property
    def color(self) -> Optional[tuple[int, int, int]]:
        return self.annotation_class.color

    def __new__(cls, coord: tuple[float, float], *args: Any, **kwargs: Any) -> "Point":
        point = super().__new__(cls, coord)
        point.__class__ = cls
        return point  # type: ignore

    def __eq__(self, other: object) -> bool:
        geometry_equal = self.equals(other)
        if not geometry_equal:
            return False

        if not isinstance(other, type(self)):
            return False

        label_equal = self.label == other.label
        type_equal = self.annotation_type == other.annotation_type
        color_equal = self.color == other.color
        return geometry_equal and label_equal and type_equal and color_equal

    def __del__(self) -> None:
        del self._id_to_attrs[str(id(self))]

    def __getattr__(self, name: str) -> Any:
        try:
            return Point._id_to_attrs[str(id(self))][name]
        except KeyError as e:
            raise AttributeError(str(e)) from None

    def __str__(self) -> str:
        return f"{self.annotation_class}, {self.wkt}"

    def __reduce__(self):  # type: ignore
<<<<<<< HEAD
        return self.__class__, (shapely.geometry.Point(self.x, self.y), self.a_cls)
=======
        return (
            self.__class__,
            (ShapelyPoint(self.xy), self.a_cls),
        )
>>>>>>> 28c2e218

    def __setstate__(self, state) -> None:  # type: ignore
        self._id_to_attrs[str(id(self))] = dict(a_cls=self.a_cls)


class Polygon(ShapelyPolygon):  # type: ignore
    _id_to_attrs: ClassVar[dict[str, Any]] = {}
    __slots__ = ShapelyPolygon.__slots__

    def __init__(
        self,
        shell: ShapelyPolygon | tuple[float, float],
        a_cls: AnnotationClass | None = None,
    ) -> None:
        self._id_to_attrs[str(id(self))] = dict(a_cls=a_cls)

    @property
    def annotation_class(self) -> AnnotationClass:
        return cast(AnnotationClass, self._id_to_attrs[str(id(self))]["a_cls"])

    @property
    def annotation_type(self) -> AnnotationType | str:
        return self.annotation_class.annotation_type

    @property
    def label(self) -> str:
        return self.annotation_class.label

    @property
    def color(self) -> Optional[tuple[int, int, int]]:
        return self.annotation_class.color

    @property
    def z_index(self) -> Optional[int]:
        return self.annotation_class.z_index

    def intersect_with_box(self, other: ShapelyPolygon) -> Optional[list["Polygon"]]:
        pre_area = self.area
        if not self.is_valid:
            valid_polygon = make_valid(self)
        else:
            valid_polygon = self

        result = valid_polygon.intersection(other)
        post_area = result.area
        if pre_area > 0 and post_area == 0:
            return None

        annotation_class = self.annotation_class

        if self.annotation_type == AnnotationType.BOX:
            # Verify if this is still a box
            if not _is_rectangle(shapely.geometry.mapping(result)["coordinates"]):
                annotation_class = AnnotationClass(
                    label=self.label,
                    annotation_type=AnnotationType.POLYGON,
                    color=self.color,
                    z_index=self.z_index,
                )

        if isinstance(result, ShapelyPolygon):
            return [Polygon(result, a_cls=annotation_class)]
        elif isinstance(result, ShapelyMultiPolygon):
            return [Polygon(geom, a_cls=annotation_class) for geom in result.geoms if geom.area > 0]
        elif isinstance(result, shapely.geometry.collection.GeometryCollection):
            return [Polygon(geom, a_cls=annotation_class) for geom in result.geoms if geom.area > 0]
        else:
            raise NotImplementedError(f"{type(result)}")

    def __new__(cls, coords: Union[tuple[float, float], ShapelyPolygon], *args: Any, **kwargs: Any) -> "Polygon":
        if isinstance(coords, ShapelyPolygon):
            instance = super().__new__(cls, coords.exterior.coords, [ring.coords for ring in coords.interiors])
        else:
            instance = super().__new__(cls, coords)
        instance.__class__ = cls
        return cast("Polygon", instance)

    def __eq__(self, other: object) -> bool:
        geometry_equal = self.equals(other)
        if not geometry_equal:
            return False

        if not isinstance(other, type(self)):
            return False

        label_equal = self.label == other.label
        z_index_equal = self.z_index == other.z_index
        type_equal = self.annotation_type == other.annotation_type
        color_equal = self.color == other.color
        return geometry_equal and label_equal and z_index_equal and type_equal and color_equal

    def __del__(self) -> None:
        if str(id(self)) in self._id_to_attrs:
            del self._id_to_attrs[str(id(self))]

    def __getattr__(self, name: str) -> Any:
        try:
            return Polygon._id_to_attrs[str(id(self))][name]
        except KeyError as e:
            raise AttributeError(f"{name} attribute not found") from e

    def __str__(self) -> str:
        return f"{self.annotation_class}, {self.wkt}"

    def __reduce__(self):  # type: ignore
        return (
            self.__class__,
            (ShapelyPolygon(self.exterior.coords[:], [ring.coords[:] for ring in self.interiors]), self.a_cls),
        )

    def __setstate__(self, state) -> None:  # type: ignore
        self._id_to_attrs[str(id(self))] = dict(a_cls=self.a_cls)


class CoordinatesDict(TypedDict):
    type: str
    coordinates: list[list[list[float]]]


def shape(
    coordinates: CoordinatesDict,
    label: str,
    color: Optional[tuple[int, int, int]] = None,
    z_index: Optional[int] = None,
) -> list[Polygon | Point]:
    geom_type = coordinates.get("type", None)
    if geom_type is None:
        raise ValueError("No type found in coordinates.")
    geom_type = geom_type.lower()

    if geom_type in ["point", "multipoint"] and z_index is not None:
        raise AnnotationError("z_index is not supported for point annotations.")

    if geom_type == "point":
        annotation_class = AnnotationClass(
            label=label, annotation_type=AnnotationType.POINT, color=color, z_index=None
        )
        return [
            Point(
                np.asarray(coordinates["coordinates"]),
                a_cls=annotation_class,
            )
        ]
    if geom_type == "multipoint":
        annotation_class = AnnotationClass(
            label=label, annotation_type=AnnotationType.POINT, color=color, z_index=None
        )
        return [Point(np.asarray(c), a_cls=annotation_class) for c in coordinates["coordinates"]]

    if geom_type == "polygon":
        _coordinates = coordinates["coordinates"]
        annotation_type = AnnotationType.BOX if _is_rectangle(_coordinates) else AnnotationType.POLYGON
        annotation_class = AnnotationClass(label=label, annotation_type=annotation_type, color=color, z_index=z_index)
        # TODO: This needs to work by directly constructing it with an a_cls
        polygon = ShapelyPolygon(
            shell=np.asarray(_coordinates[0]),
            holes=[np.asarray(hole) for hole in _coordinates[1:]],
        )
        return [Polygon(polygon, a_cls=annotation_class)]
    if geom_type == "multipolygon":
        annotation_class = AnnotationClass(
            label=label, annotation_type=AnnotationType.POLYGON, color=color, z_index=z_index
        )
        # the first element is the outer polygon, the rest are holes.
        # TODO: This needs to work by directly constructing it with an a_cls
        multi_polygon = ShapelyMultiPolygon(
            [
                [
                    np.asarray(c[0]),
                    [np.asarray(hole) for hole in c[1:]],
                ]
                for c in coordinates["coordinates"]
            ]
        )
        return [Polygon(_, a_cls=annotation_class) for _ in multi_polygon.geoms]

    raise AnnotationError(f"Unsupported geom_type {geom_type}")


def _geometry_to_geojson(geometry: Polygon | Point, label: str, color: tuple[int, int, int] | None) -> dict[str, Any]:
    """Function to convert a geometry to a GeoJSON object.

    Parameters
    ----------
    geometry : Polygon | Point
        A polygon or point object
    label : str
        The label name
    color : tuple[int, int, int]
        The color of the object in RGB values

    Returns
    -------
    dict[str, Any]
        Output dictionary representing the data in GeoJSON

    """
    data = {
        "type": "Feature",
        "properties": {
            "classification": {
                "name": label,
            },
        },
        "geometry": shapely.geometry.mapping(geometry),
    }
    if color is not None:
        data["properties"]["classification"]["color"] = color

    return data


def _sort_layers_in_place(layers: list[Polygon | Point], sorting: AnnotationSorting | str) -> None:
    """
    Sorts a list of layers. Check AnnotationSorting for more information of the sorting types.


    Parameters
    ----------
    layers : list[Polygon | Point]
        All annotations belonging to a single image
    sorting : AnnotationSorting
        How the layers should be sorted

    Returns
    -------
    None
    """
    if sorting == AnnotationSorting.Z_INDEX:
        layers.sort(key=lambda x: (x.z_index is None, x.z_index))
    elif sorting == AnnotationSorting.REVERSE:
        layers.reverse()
    elif sorting == AnnotationSorting.AREA:
        layers.sort(key=lambda x: x.area, reverse=True)
    # the other case is NONE, and nothing is done in that case


class WsiAnnotations:
    """Class that holds all annotations for a specific image"""

    def __init__(
        self,
        layers: list[Point | Polygon],
        tags: Optional[list[AnnotationClass]] = None,
        offset_to_slide_bounds: bool = False,
    ):
        """
        Parameters
        ----------
        layers : list[Point | Polygon]
            A list of layers for a single label.
        tags: Optional[list[AnnotationClass]]
            A list of tags for the annotations. These have to be of type `AnnotationType.TAG`.
        offset_to_slide_bounds : bool
            If true, will set the property `offset_to_slide_bounds` to True. This means that the annotations need
            to be offset to the slide bounds. This is useful when the annotations are read from a file format which
            requires this, for instance HaloXML.
        """

        self._offset_to_slide_bounds = offset_to_slide_bounds
        self._available_classes: list[AnnotationClass] = []
        for layer in layers:
            if layer.annotation_class in self._available_classes:
                continue
            self._available_classes.append(layer.annotation_class)

        self._layers = layers
        self._str_tree = STRtree(self._layers)
        self._tags = tags

    @property
    def available_classes(self) -> list[AnnotationClass]:
        return self._available_classes

    @property
    def tags(self) -> Optional[list[AnnotationClass]]:
        return self._tags

    @property
    def offset_to_slide_bounds(self) -> bool:
        """
        If True, the annotations need to be offset to the slide bounds. This is useful when the annotations are read
        from a file format which requires this, for instance HaloXML.

        Returns
        -------
        bool
        """
        return self._offset_to_slide_bounds

    def filter(self, labels: str | list[str] | tuple[str]) -> None:
        """
        Filter annotations based on the given label list. If annotations with the same name but a different type are
        present, they will all be added irrespective of the type.

        Parameters
        ----------
        labels : tuple or list
            The list or tuple of labels

        Returns
        -------
        None
        """
        self._available_classes = []
        self._layers = []
        _labels = [labels] if isinstance(labels, str) else labels
        for layer in self._layers:
            if layer.label in _labels:
                self._available_classes += [layer.annotation_class]
                self._layers += [layer]

        self._str_tree = STRtree(self._layers)

    @property
    def bounding_box(self) -> tuple[tuple[float, float], tuple[float, float]]:
        """
        Return the bounding box of all annotations.

        Returns
        -------
        tuple[tuple[float, float], tuple[float, float]]
            Bounding box of the form ((x, y), (w, h)).
        """
        if not self._layers:
            return ((0.0, 0.0), (0.0, 0.0))

        # Extract the bounds for each annotation
        bounds = np.array(
            [
                (
                    annotation.bounds
                    if isinstance(annotation, Polygon)
                    else (annotation.x, annotation.y, annotation.x, annotation.y)
                )
                for annotation in self._layers
            ]
        )

        # Calculate the min and max coordinates
        min_coords = bounds[:, [0, 1]].min(axis=0)
        max_coords = bounds[:, [2, 3]].max(axis=0)

        # Calculate width and height
        width, height = max_coords - min_coords

        return (tuple(min_coords), (width, height))

    def copy(self) -> WsiAnnotations:
        """Make a copy of the object."""
        return copy.deepcopy(self)

    @classmethod
    def from_geojson(
        cls: Type[_TWsiAnnotations],
        geojsons: PathLike | Iterable[PathLike],
        sorting: AnnotationSorting | str = AnnotationSorting.NONE,
    ) -> _TWsiAnnotations:
        """
        Constructs an WsiAnnotations object from geojson.

        Parameters
        ----------
        geojsons : Iterable, or PathLike
            List of geojsons representing objects. The properties object must have the name which is the label of this
            object.
        sorting: AnnotationSorting
            The sorting to apply to the annotations. Check the `AnnotationSorting` enum for more information.
            By default, the annotations are sorted by area.

        Returns
        -------
        WsiAnnotations

        """
        if isinstance(geojsons, str):
            _geojsons: Iterable[Any] = [pathlib.Path(geojsons)]

        _geojsons = [geojsons] if not isinstance(geojsons, (tuple, list)) else geojsons
        layers: list[Polygon | Point] = []
        tags = None
        for path in _geojsons:
            path = pathlib.Path(path)
            if not path.exists():
                raise FileNotFoundError(errno.ENOENT, os.strerror(errno.ENOENT), str(path))

            with open(path, "r", encoding="utf-8") as annotation_file:
                geojson_dict = json.load(annotation_file)
                if "metadata" in geojson_dict:
                    if geojson_dict["metadata"] and geojson_dict["metadata"].get("tags", None) is not None:
                        _tags = geojson_dict["metadata"]["tags"]
                        tags = [
                            AnnotationClass(label=tag, annotation_type=AnnotationType.TAG, color=None, z_index=None)
                            for tag in _tags
                        ]
                features = geojson_dict["features"]
                for x in features:
                    properties = x["properties"]
                    if "classification" in properties:
                        _label = properties["classification"]["name"]
                        _color = _get_geojson_color(properties["classification"])
                    elif properties.get("objectType", None) == "annotation":
                        _label = properties["name"]
                        _color = _get_geojson_color(properties)
                    else:
                        raise ValueError("Could not find label in the GeoJSON properties.")

                    _geometry = shape(x["geometry"], label=_label, color=_color)
                    layers += _geometry

        _sort_layers_in_place(layers, sorting)
        return cls(layers=layers, tags=tags)

    @classmethod
    def from_asap_xml(
        cls,
        asap_xml: PathLike,
        scaling: float | None = None,
        sorting: AnnotationSorting = AnnotationSorting.AREA,
    ) -> WsiAnnotations:
        """
        Read annotations as an ASAP [1] XML file. ASAP is a tool for viewing and annotating whole slide images.

        Parameters
        ----------
        asap_xml : PathLike
            Path to ASAP XML annotation file.
        scaling : float, optional
            Scaling factor. Sometimes required when ASAP annotations are stored in a different resolution than the
            original image.
        sorting: AnnotationSorting
            The sorting to apply to the annotations. Check the `AnnotationSorting` enum for more information.
            By default, the annotations are sorted by area.

        References
        ----------
        .. [1] https://github.com/computationalpathologygroup/ASAP

        Returns
        -------
        WsiAnnotations
        """
        tree = ET.parse(asap_xml)
        opened_annotation = tree.getroot()
        layers: list[Polygon | Point] = []
        opened_annotations = 0
        for parent in opened_annotation:
            for child in parent:
                if child.tag != "Annotation":
                    continue
                label = child.attrib.get("PartOfGroup").strip()  # type: ignore
                color = _hex_to_rgb(child.attrib.get("Color").strip())  # type: ignore

                _type = child.attrib.get("Type").lower()  # type: ignore
                annotation_type = _ASAP_TYPES[_type]
                coordinates = _parse_asap_coordinates(child, annotation_type, scaling=scaling)

                if not coordinates.is_valid:
                    coordinates = shapely.validation.make_valid(coordinates)

                # It is possible there have been linestrings or so added.
                if isinstance(coordinates, shapely.geometry.collection.GeometryCollection):
                    split_up = [_ for _ in coordinates.geoms if _.area > 0]
                    if len(split_up) != 1:
                        raise RuntimeError("Got unexpected object.")
                    coordinates = split_up[0]

                if coordinates.area == 0:
                    continue

                # Sometimes we have two adjacent polygons which can be split
                if isinstance(coordinates, ShapelyMultiPolygon):
                    coordinates_list = coordinates.geoms
                else:
                    # Explicitly turn into a list
                    coordinates_list = [coordinates]

                for coordinates in coordinates_list:
                    _cls = AnnotationClass(label=label, annotation_type=annotation_type, color=color)
                    if isinstance(coordinates, ShapelyPoint):
                        layers.append(Point(coordinates, a_cls=_cls))
                    elif isinstance(coordinates, ShapelyPolygon):
                        layers.append(Polygon(coordinates, a_cls=_cls))
                    else:
                        raise NotImplementedError

                    opened_annotations += 1

        _sort_layers_in_place(layers, sorting)
        return cls(layers=layers)

    @classmethod
    def from_halo_xml(
        cls, halo_xml: PathLike, scaling: float | None = None, sorting: AnnotationSorting = AnnotationSorting.NONE
    ) -> WsiAnnotations:
        """
        Read annotations as a Halo [1] XML file.
        This function requires `pyhaloxml` [2] to be installed.

        Parameters
        ----------
        halo_xml : PathLike
            Path to the Halo XML file.
        scaling : float, optional
            The scaling to apply to the annotations.
        sorting: AnnotationSorting
            The sorting to apply to the annotations. Check the `AnnotationSorting` enum for more information. By default
            the annotations are not sorted as HALO supports hierarchical annotations.

        References
        ----------
        .. [1] https://indicalab.com/halo/
        .. [2] https://github.com/rharkes/pyhaloxml

        Returns
        -------
        WsiAnnotations
        """
        if not PYHALOXML_AVAILABLE:
            raise RuntimeError("`pyhaloxml` is not available. Install using `python -m pip install pyhaloxml`.")
        import pyhaloxml.shapely

        output_layers = []
        with pyhaloxml.HaloXMLFile(halo_xml) as hx:
            hx.matchnegative()
            for layer in hx.layers:
                for region in layer.regions:
                    curr_geometry = pyhaloxml.shapely.region_to_shapely(region)
                    if region.type == pyhaloxml.RegionType.Rectangle:
                        _cls = AnnotationClass(label=layer.name, annotation_type=AnnotationType.BOX)
                        output_layers.append(Polygon(curr_geometry, a_cls=_cls))
                    if region.type in [pyhaloxml.RegionType.Ellipse, pyhaloxml.RegionType.Polygon]:
                        _cls = AnnotationClass(label=layer.name, annotation_type=AnnotationType.POLYGON)
                        output_layers.append(Polygon(curr_geometry, a_cls=_cls))
                    if region.type == pyhaloxml.RegionType.Pin:
                        _cls = AnnotationClass(label=layer.name, annotation_type=AnnotationType.POINT)
                        output_layers.append(Point(curr_geometry, a_cls=_cls))
                    else:
                        raise NotImplementedError(f"Regiontype {region.type} is not implemented in DLUP")

        _sort_layers_in_place(output_layers, sorting)
        return cls(output_layers, offset_to_slide_bounds=True)

    @classmethod
    def from_darwin_json(
        cls,
        darwin_json: PathLike,
        sorting: AnnotationSorting | str = AnnotationSorting.NONE,
        z_indices: Optional[dict[str, int]] = None,
    ) -> WsiAnnotations:
        """
        Read annotations as a V7 Darwin [1] JSON file. If available will read the `.v7/metadata.json` file to extract
        colors from the annotations.

        Parameters
        ----------
        darwin_json : PathLike
            Path to the Darwin JSON file.
        sorting: AnnotationSorting
            The sorting to apply to the annotations. Check the `AnnotationSorting` enum for more information.
            By default, the annotations are sorted by the z-index which is generated by the order of the saved
            annotations.
        z_indices: dict[str, int], optional
            If set, these z_indices will be used rather than the default order.

        References
        ----------
        .. [1] https://darwin.v7labs.com/

        Returns
        -------
        WsiAnnotations

        """
        if not DARWIN_SDK_AVAILABLE:
            raise RuntimeError("`darwin` is not available. Install using `python -m pip install darwin-py`.")
        import darwin

        darwin_json_fn = pathlib.Path(darwin_json)
        darwin_an = darwin.utils.parse_darwin_json(darwin_json_fn, None)
        v7_metadata = _get_v7_metadata(darwin_json_fn.parent)

        tags = []
        layers = []
        for curr_annotation in darwin_an.annotations:
            name = curr_annotation.annotation_class.name

            annotation_type = _v7_annotation_type_to_dlup_annotation_type(
                curr_annotation.annotation_class.annotation_type
            )
            annotation_color = v7_metadata[name].color if v7_metadata else None

            if annotation_type == AnnotationType.TAG:
                tags.append(
                    AnnotationClass(
                        label=name, annotation_type=AnnotationType.TAG, color=annotation_color, z_index=None
                    )
                )
                continue

            z_index = None if annotation_type == AnnotationType.POINT or z_indices is None else z_indices[name]
            curr_data = curr_annotation.data

            _cls = AnnotationClass(
                label=name, annotation_type=annotation_type, color=annotation_color, z_index=z_index
            )
            if annotation_type == AnnotationType.POINT:
                curr_point = Point((curr_data["x"], curr_data["y"]), a_cls=_cls)
                layers.append(curr_point)
                continue

            elif annotation_type == AnnotationType.POLYGON:
                if "path" in curr_data:  # This is a regular polygon
                    curr_polygon = Polygon([(_["x"], _["y"]) for _ in curr_data["path"]])
                    layers.append(Polygon(curr_polygon, a_cls=_cls))

                elif "paths" in curr_data:  # This is a complex polygon which needs to be parsed with the even-odd rule
                    curr_complex_polygon = _parse_darwin_complex_polygon(curr_data)
                    for polygon in curr_complex_polygon.geoms:
                        layers.append(Polygon(polygon, a_cls=_cls))
                else:
                    raise ValueError(f"Got unexpected data keys: {curr_data.keys()}")

            elif annotation_type == AnnotationType.BOX:
                x, y, w, h = list(map(curr_data.get, ["x", "y", "w", "h"]))
                curr_polygon = shapely.geometry.box(x, y, x + w, y + h)
                layers.append(Polygon(curr_polygon, a_cls=_cls))
            else:
                ValueError(f"Annotation type {annotation_type} is not supported.")

        _sort_layers_in_place(layers, sorting)

        return cls(layers=layers, tags=tags)

    def __getitem__(self, idx: int) -> Point | Polygon:
        return self._layers[idx]

    def __iter__(self) -> Iterable[Point | Polygon]:
        for layer in self._layers:
            yield layer

    def as_geojson(self) -> GeoJsonDict:
        """
        Output the annotations as proper geojson. These outputs are sorted according to the `AnnotationSorting` selected
        for the annotations. This ensures the annotations are correctly sorted in the output.

        The output is not completely GeoJSON compliant as some parts such as the metadata and properties are not part
        of the standard. However, these are implemented to ensure the output is compatible with QuPath.

        Returns
        -------
        GeoJsonDict
            The output as a GeoJSON dictionary.
        """
        data: GeoJsonDict = {"type": "FeatureCollection", "metadata": None, "features": [], "id": None}
        if self.tags:
            data["metadata"] = {"tags": [_.label for _ in self.tags]}

        # # This used to be it.
        for idx, curr_annotation in enumerate(self._layers):
            json_dict = _geometry_to_geojson(curr_annotation, label=curr_annotation.label, color=curr_annotation.color)
            json_dict["id"] = str(idx)
            data["features"].append(json_dict)

        return data

    def simplify(self, tolerance: float, *, preserve_topology: bool = True) -> None:
        """Simplify the polygons in the annotation (i.e. reduce points). Other annotations will remain unchanged.
        All points in the resulting polygons object will be in the tolerance distance of the original polygon.

        Parameters
        ----------
        tolerance : float
        preserve_topology : bool
            Preserve the topology, if false, this function will be much faster. Internally the `shapely` simplify
            algorithm is used.

        Returns
        -------
        None

        """
        # TODO: Implement simplify on Polygon
        for idx, layer in enumerate(self._layers):
            a_cls = layer.annotation_class
            if a_cls.annotation_type == AnnotationType.POINT:
                continue
            layer.simplify(tolerance, preserve_topology=preserve_topology)
            self._layers[idx] = Polygon(self._layers[idx], a_cls=a_cls)

    def read_region(
        self,
        location: npt.NDArray[np.int_ | np.float_] | tuple[GenericNumber, GenericNumber],
        scaling: float,
        size: npt.NDArray[np.int_ | np.float_] | tuple[GenericNumber, GenericNumber],
    ) -> list[Polygon | Point]:
        """Reads the region of the annotations. API is the same as `dlup.SlideImage` so they can be used in conjunction.

        The process is as follows:

        1.  All the annotations which overlap with the requested region of interested are filtered with an STRTree.
        2.  The annotations are filtered by name (if the names are the same they are in order of POINT, BOX and POLYGON)
            , and subsequently by area from large to small. The reason this is implemented this way is because sometimes
            one can annotate a larger region, and the smaller regions should overwrite the previous part.
            A function `dlup.data.transforms.convert_annotations` can be used to convert such outputs to a mask.
        3.  The annotations are cropped to the region-of-interest, or filtered in case of points. Polygons which
            convert into points after intersection are removed. If it's a image-level label, nothing happens.
        4.  The annotation is rescaled and shifted to the origin to match the local patch coordinate system.

        The final returned data is a list of `dlup.annotations.Polygon` or `dlup.annotations.Point`.

        Parameters
        ----------
        location: np.ndarray or tuple
        size : np.ndarray or tuple
        scaling : float

        Returns
        -------
        list[tuple[str, ShapelyTypes]]
            List of tuples denoting the name of the annotation and a shapely object.

        Examples
        --------
        1. To read geojson annotations and convert them into masks:

        >>> from pathlib import Path
        >>> from dlup import SlideImage
        >>> import numpy as np
        >>> from rasterio.features import rasterize
        >>> wsi = SlideImage.from_file_path(Path("path/to/image.svs"))
        >>> wsi = wsi.get_scaled_view(scaling=0.5)
        >>> wsi = wsi.read_region(location=(0,0), size=wsi.size)
        >>> annotations = WsiAnnotations.from_geojson([Path("path/to/geojson.json")], labels=["class_name"])
        >>> polygons: list[Polygons] = annotations.read_region(location=(0,0), size=wsi.size, scaling=0.01)

        The polygons can be converted to masks using `dlup.data.transforms.convert_annotations` or
        `dlup.data.transforms.ConvertAnnotationsToMask`.
        """
        box = list(location) + list(np.asarray(location) + np.asarray(size))
        box = (np.asarray(box) / scaling).tolist()
        query_box = geometry.box(*box)

        curr_indices = self._str_tree.query(query_box)
        # This is needed because the STRTree returns (seemingly) arbitrary order, and this would destroy the order
        curr_indices.sort()
        filtered_annotations = self._str_tree.geometries.take(curr_indices).tolist()

        cropped_annotations = []
        for annotation in filtered_annotations:
            annotation_type = annotation.annotation_class

            if annotation_type in (AnnotationType.BOX, AnnotationType.POLYGON):
                _annotations = annotation.intersect_with_box(query_box)
                if _annotations is not None:
                    cropped_annotations += _annotations
            else:
                cropped_annotations.append(annotation)

        def _affine_coords(coords: npt.NDArray[np.float_]) -> npt.NDArray[np.float_]:
            return coords * scaling - np.asarray(location, dtype=np.float_)

        output: list[Polygon | Point] = []
        for annotation in cropped_annotations:
            annotation = transform(annotation, _affine_coords)
            output.append(annotation)
        return output

    def __contains__(self, item: Union[str, AnnotationClass]) -> bool:
        if isinstance(item, str):
            return item in [_.label for _ in self.available_classes]
        return item in self.available_classes

    def __str__(self) -> str:
        return (
            f"{type(self).__name__}(n_layers={len(self._layers)}, "
            f"tags={[tag.label for tag in self.tags] if self.tags else None})"
        )


class _ComplexDarwinPolygonWrapper:
    """Wrapper class for a complex polygon (i.e. polygon with holes) from a Darwin annotation."""

    def __init__(self, polygon: ShapelyPolygon):
        self.geom = polygon
        self.hole = False
        self.holes: list[float] = []


def _parse_darwin_complex_polygon(annotation: dict[str, Any]) -> ShapelyMultiPolygon:
    """
    Parse a complex polygon (i.e. polygon with holes) from a Darwin annotation.

    Parameters
    ----------
    annotation : dict

    Returns
    -------
    ShapelyMultiPolygon
    """
    polygons = [
        _ComplexDarwinPolygonWrapper(ShapelyPolygon([(p["x"], p["y"]) for p in path])) for path in annotation["paths"]
    ]

    # Naive even-odd rule, but seems to work
    sorted_polygons = sorted(polygons, key=lambda x: x.geom.area, reverse=True)
    for idx, my_polygon in enumerate(sorted_polygons):
        for outer_polygon in reversed(sorted_polygons[:idx]):
            contains = outer_polygon.geom.contains(my_polygon.geom)
            if contains and outer_polygon.hole:
                break
            if outer_polygon.hole:
                continue
            if contains:
                my_polygon.hole = True
                outer_polygon.holes.append(my_polygon.geom.exterior.coords)

    # create complex polygon with MultiPolygon
    complex_polygon = [
        ShapelyPolygon(my_polygon.geom.exterior.coords, my_polygon.holes)
        for my_polygon in sorted_polygons
        if not my_polygon.hole
    ]
    return ShapelyMultiPolygon(complex_polygon)


def _parse_asap_coordinates(
    annotation_structure: ET.Element,
    annotation_type: AnnotationType,
    scaling: float | None,
) -> ShapelyTypes:
    """
    Parse ASAP XML coordinates into Shapely objects.

    Parameters
    ----------
    annotation_structure : list of strings
    annotation_type : AnnotationType
        The annotation type this structure is representing.
    scaling : float
        Scaling to apply to the coordinates

    Returns
    -------
    Shapely object

    """
    coordinates = []
    coordinate_structure = annotation_structure[0]

    _scaling = 1.0 if not scaling else scaling
    for coordinate in coordinate_structure:
        coordinates.append(
            (
                float(coordinate.get("X").replace(",", ".")) * _scaling,  # type: ignore
                float(coordinate.get("Y").replace(",", ".")) * _scaling,  # type: ignore
            )
        )

    if annotation_type == AnnotationType.POLYGON:
        coordinates = ShapelyPolygon(coordinates)
    elif annotation_type == AnnotationType.BOX:
        raise NotImplementedError
    elif annotation_type == AnnotationType.POINT:
        coordinates = shapely.geometry.MultiPoint(coordinates)
    else:
        raise AnnotationError(f"Annotation type not supported. Got {annotation_type}.")

    return coordinates


def _v7_annotation_type_to_dlup_annotation_type(annotation_type: str) -> AnnotationType:
    """
    Convert a v7 annotation type to a dlup annotation type.

    Parameters
    ----------
    annotation_type : str
        The annotation type as defined in the v7 annotation format.

    Returns
    -------
    AnnotationType
    """
    if annotation_type == "bounding_box":
        return AnnotationType.BOX

    if annotation_type in ["polygon", "complex_polygon"]:
        return AnnotationType.POLYGON

    if annotation_type == "keypoint":
        return AnnotationType.POINT

    if annotation_type == "tag":
        return AnnotationType.TAG

    raise NotImplementedError(f"annotation_type {annotation_type} is not implemented or not a valid dlup type.")<|MERGE_RESOLUTION|>--- conflicted
+++ resolved
@@ -341,14 +341,10 @@
         return f"{self.annotation_class}, {self.wkt}"
 
     def __reduce__(self):  # type: ignore
-<<<<<<< HEAD
-        return self.__class__, (shapely.geometry.Point(self.x, self.y), self.a_cls)
-=======
         return (
             self.__class__,
             (ShapelyPoint(self.xy), self.a_cls),
         )
->>>>>>> 28c2e218
 
     def __setstate__(self, state) -> None:  # type: ignore
         self._id_to_attrs[str(id(self))] = dict(a_cls=self.a_cls)
