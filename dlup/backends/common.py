--- conflicted
+++ resolved
@@ -9,39 +9,8 @@
 import numpy as np
 import pyvips
 
-<<<<<<< HEAD
-from dlup.types import GenericNumber, PathLike
-
-
-def numpy_to_pil(tile: npt.NDArray[np.uint8]) -> PIL.Image.Image:
-    """
-    Convert a numpy tile to a PIL image, assuming the last axis is the channels
-
-    Parameters
-    ----------
-    tile : np.ndarray
-
-    Returns
-    -------
-    PIL.Image
-    """
-    bands = tile.shape[-1]
-
-    if bands == 1:
-        mode = "L"
-        tile = tile[:, :, 0]
-    elif bands == 3:
-        mode = "RGB"
-    elif bands == 4:
-        mode = "RGBA"
-    else:
-        raise RuntimeError("Incorrect number of channels.")
-
-    return PIL.Image.fromarray(tile, mode=mode)  # type: ignore
-=======
 from dlup.types import PathLike
 from dlup.utils.image import check_if_mpp_is_valid
->>>>>>> c1f58b82
 
 
 class AbstractSlideBackend(abc.ABC):
