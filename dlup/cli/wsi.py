# coding=utf-8
# Copyright (c) dlup contributors

import argparse
import json
import pathlib
from multiprocessing import Pool
from typing import Tuple, cast

<<<<<<< HEAD
import numpy as np
=======
>>>>>>> 31d6efdf
from PIL import Image

from dlup import SlideImage
from dlup.background import AvailableMaskFunctions, get_mask, load_mask
from dlup.data.dataset import TiledROIsSlideImageDataset
from dlup.tiling import TilingMode
from dlup.utils import ArrayEncoder
from dlup.viz.plotting import draw_used_tiles, plot_2d


def tiling(args: argparse.Namespace):
    """Perform the WSI tiling."""
    input_file_path = args.slide_file_path
    output_directory_path = args.output_directory_path
    tile_size = cast(Tuple[int, int], (args.tile_size,) * 2)
    tile_overlap = cast(Tuple[int, int], (args.tile_overlap,) * 2)

    image = SlideImage.from_file_path(input_file_path)

<<<<<<< HEAD
    if args.mask_file_path is not None:
        mask = load_mask(mask_file_path=args.mask_file_path)
    else:
        mask = get_mask(slide=image, mask_func=AvailableMaskFunctions[args.mask_func])

=======
>>>>>>> 31d6efdf
    # the nparray and PIL.Image.size height and width order are flipped is as it would be as a PIL.Image.
    # Below [::-1] casts the thumbnail_size to the PIL.Image expected size
    thumbnail_size = cast(Tuple[int, int], mask.shape[::-1])
    thumbnail = image.get_thumbnail(thumbnail_size)

    # Prepare output directory.
    output_directory_path.mkdir(parents=True, exist_ok=True)

    Image.fromarray(mask.astype(dtype=bool)).save(output_directory_path / "mask.png")
    plot_2d(thumbnail).save(output_directory_path / "thumbnail.png")
    plot_2d(thumbnail, mask=mask).save(output_directory_path / "thumbnail_with_mask.png")

    # TODO: Maybe give the SlideImageDataset an image as input?
    dataset = TiledROIsSlideImageDataset.from_standard_tiling(
        input_file_path,
        mask=mask,
        mpp=args.mpp,
        tile_size=tile_size,
        tile_overlap=tile_overlap,
        tile_mode=args.mode,
        mask_threshold=args.foreground_threshold,
        transform=None,
    )
    num_tiles = len(dataset)

    # Store metadata of this process for reproducibility (and to read in the dataset class)
    output = {
        "original": {
            "input_file_path": str(input_file_path),
            "aspect_ratio": image.aspect_ratio,
            "magnification": image.magnification,
            "mpp": image.mpp,
            "size": image.size,
            "vendor": image.vendor,
        },
        "output": {
            "mpp": args.mpp,
            "size": dataset.slide_image.get_scaled_size(dataset.slide_image.get_scaling(args.mpp)),
        },
        "settings": {
            "mode": args.mode,
            "crop": args.crop,
            "tile_size": args.tile_size,
            "tile_overlap": args.tile_overlap,
            "mask_function": args.mask_func,
            "foreground_threshold": args.foreground_threshold,
        },
    }

    # Iterate through the tiles (and save them in the provided location)
    tiles_output_directory_path = output_directory_path / "tiles"

    if not args.do_not_save_tiles:
        tiles_output_directory_path.mkdir(parents=True, exist_ok=True)

    indices = [None for _ in range(num_tiles)]
    coords = [None for _ in range(num_tiles)]

    tile_saver = TileSaver(
        dataset=dataset, output_directory_path=tiles_output_directory_path, do_not_save_tiles=args.do_not_save_tiles
    )

    with Pool(args.num_workers) as pool:
        for (grid_local_coordinates, local_coordinates, idx) in pool.imap(tile_saver.save_tile, range(num_tiles)):
            indices[idx] = grid_local_coordinates
            coords[idx] = local_coordinates

    thumbnail_with_used_tiles = draw_used_tiles(
        input_file_path=input_file_path,
        tile_size=args.tile_size,
        thumbnail=thumbnail,
        coords=coords,
        original_mpp=args.mpp,
    )

    thumbnail_with_used_tiles.save(output_directory_path / "thumbnail_with_used_tiles.png")

    output["output"]["num_tiles"] = num_tiles
    output["output"]["tile_indices"] = indices
    output["output"]["background_tiles"] = len(dataset.regions) - num_tiles

    with open(output_directory_path / "tiles.json", "w") as file:
        json.dump(output, file, indent=2, cls=ArrayEncoder)


class TileSaver:
    def __init__(self, dataset, output_directory_path, do_not_save_tiles=False):
        self.dataset = dataset
        self.output_directory_path = output_directory_path
        self.do_not_save_tiles = do_not_save_tiles

    def save_tile(self, index):
        tile_dict = self.dataset[index]
        tile = tile_dict["image"]
        grid_local_coordinates = tile_dict["grid_local_coordinates"]
        grid_index = tile_dict["grid_index"]
        indices = grid_local_coordinates
        if len(self.dataset.grids) > 1:
            indices = [grid_index] + indices

        if not self.do_not_save_tiles:
            tile.save(self.output_directory_path / f"{'_'.join(map(str, indices))}.png")

        return grid_local_coordinates, tile_dict["coordinates"], index


def info(args: argparse.Namespace):
    """Return available slide properties."""
    slide = SlideImage.from_file_path(args.slide_file_path)
    props = slide.properties
    if args.json:
        print(json.dumps(dict(props)))
        return

    for k, v in props.items():
        print(f"{k}\t{v}")


def register_parser(parser: argparse._SubParsersAction):
    """Register wsi commands to a root parser."""
    wsi_parser = parser.add_parser("wsi", help="WSI parser")
    wsi_subparsers = wsi_parser.add_subparsers(help="WSI subparser")
    wsi_subparsers.required = True
    wsi_subparsers.dest = "subcommand"

    # Tile a slide and save the tiles in an output folder.
    tiling_parser = wsi_subparsers.add_parser("tile", help="Generate tiles in a target output folder.")
    tiling_parser.add_argument(
        "--tile-size",
        type=int,
        required=True,
        help="Size of the generated tiles.",
    )
    tiling_parser.add_argument(
        "--tile-overlap",
        type=int,
        default=0,
        help="Number of overlapping pixels between tiles.",
    )
    tiling_parser.add_argument(
        "--mode",
        type=TilingMode,
        default=TilingMode.skip,
        choices=TilingMode.__members__,
        help="Policy to handle verflowing tiles.",
    )
    tiling_parser.add_argument(
        "--crop",
        action="store_true",
        help="If a tile is overflowing, crop it.",
    )
    tiling_parser.add_argument(
        "--foreground-threshold",
        type=float,
        default=0.0,
        help="Fraction of foreground to consider a tile valid.",
    )
    tiling_parser.add_argument(
        "--mpp",
        type=float,
        required=True,
        help="Microns per pixel.",
    )
    tiling_parser.add_argument(
        "--num-workers",
        type=int,
        help="Number of parallel threads to run. None -> fully parallelized.",
    )
    tiling_parser.add_argument(
        "--do-not-save-tiles",
        dest="do_not_save_tiles",
        action="store_true",
        help="Flag to show what would have been tiled. If set -> saves metadata and masks, but does not perform tiling",
    )
    tiling_parser.set_defaults(do_not_save_tiles=False)

    tiling_parser.add_argument("--mask-func", dest="mask_func", type=str, default="improved_fesi")

    tiling_parser.add_argument(
<<<<<<< HEAD
        "--mask-file-path",
        dest="mask_file_path",
        type=pathlib.Path,
        help="Path to binary mask.png as saved by DLUP",
        default=None,
=======
        "--mask-func",
        dest="mask_func",
        type=str,
        default="improved_fesi",
        choices=AvailableMaskFunctions.__members__,
        help="Function to compute the tissue mask with",
>>>>>>> 31d6efdf
    )

    tiling_parser.add_argument(
        "slide_file_path",
        type=pathlib.Path,
        help="Input slide image.",
    )
    tiling_parser.add_argument(
        "output_directory_path",
        type=pathlib.Path,
        help="Directory to save output too.",
    )
    tiling_parser.set_defaults(subcommand=tiling)

    # Get generic slide infos.
    tiling_parser = wsi_subparsers.add_parser("info", help="Return available slide properties.")
    tiling_parser.add_argument(
        "slide_file_path",
        type=pathlib.Path,
        help="Input slide image.",
    )
    tiling_parser.add_argument(
        "--json",
        action="store_true",
        help="Print available properties in json format.",
    )
    tiling_parser.set_defaults(subcommand=info)<|MERGE_RESOLUTION|>--- conflicted
+++ resolved
@@ -7,10 +7,6 @@
 from multiprocessing import Pool
 from typing import Tuple, cast
 
-<<<<<<< HEAD
-import numpy as np
-=======
->>>>>>> 31d6efdf
 from PIL import Image
 
 from dlup import SlideImage
@@ -30,14 +26,11 @@
 
     image = SlideImage.from_file_path(input_file_path)
 
-<<<<<<< HEAD
     if args.mask_file_path is not None:
         mask = load_mask(mask_file_path=args.mask_file_path)
     else:
         mask = get_mask(slide=image, mask_func=AvailableMaskFunctions[args.mask_func])
 
-=======
->>>>>>> 31d6efdf
     # the nparray and PIL.Image.size height and width order are flipped is as it would be as a PIL.Image.
     # Below [::-1] casts the thumbnail_size to the PIL.Image expected size
     thumbnail_size = cast(Tuple[int, int], mask.shape[::-1])
@@ -214,23 +207,21 @@
     )
     tiling_parser.set_defaults(do_not_save_tiles=False)
 
-    tiling_parser.add_argument("--mask-func", dest="mask_func", type=str, default="improved_fesi")
-
-    tiling_parser.add_argument(
-<<<<<<< HEAD
-        "--mask-file-path",
-        dest="mask_file_path",
-        type=pathlib.Path,
-        help="Path to binary mask.png as saved by DLUP",
-        default=None,
-=======
+    tiling_parser.add_argument(
         "--mask-func",
         dest="mask_func",
         type=str,
         default="improved_fesi",
         choices=AvailableMaskFunctions.__members__,
         help="Function to compute the tissue mask with",
->>>>>>> 31d6efdf
+    )
+
+    tiling_parser.add_argument(
+        "--mask-file-path",
+        dest="mask_file_path",
+        type=pathlib.Path,
+        help="Path to binary mask.png as saved by DLUP",
+        default=None,
     )
 
     tiling_parser.add_argument(
