# coding=utf-8
# Copyright (c) dlup contributors

import argparse
import json
import pathlib
from multiprocessing import Pool
from typing import Tuple, cast

<<<<<<< HEAD
import numpy as np
=======
from PIL import Image
>>>>>>> 76f5be52

from dlup import SlideImage
from dlup.background import AvailableMaskFunctions, get_mask
from dlup.data.dataset import TiledROIsSlideImageDataset
from dlup.tiling import TilingMode
from dlup.utils import ArrayEncoder
from dlup.viz.plotting import draw_used_tiles, plot_2d


def tiling(args: argparse.Namespace):
    """Perform the WSI tiling."""
    input_file_path = args.slide_file_path
    output_directory_path = args.output_directory_path
    tile_size = cast(Tuple[int, int], (args.tile_size,) * 2)
    tile_overlap = cast(Tuple[int, int], (args.tile_overlap,) * 2)

    image = SlideImage.from_file_path(input_file_path)
    mask = get_mask(slide=image, mask_func=AvailableMaskFunctions[args.mask_func])

    thumbnail_size = cast(Tuple[int, int], mask.shape[::-1])
    thumbnail = image.get_thumbnail(thumbnail_size)

    # Prepare output directory.
    output_directory_path.mkdir(parents=True, exist_ok=True)
    if args.save_mask_object:
        np.save(file=output_directory_path / "mask.npy", arr=mask)
    plot_2d(mask).save(output_directory_path / "mask.png")
    plot_2d(thumbnail).save(output_directory_path / "thumbnail.png")
    plot_2d(thumbnail, mask=mask).save(output_directory_path / "thumbnail_with_mask.png")

    # TODO: Maybe give the SlideImageDataset an image as input?
    dataset = TiledROIsSlideImageDataset.from_standard_tiling(
        input_file_path,
        mask=mask,
        mpp=args.mpp,
        tile_size=tile_size,
        tile_overlap=tile_overlap,
        tile_mode=args.mode,
        mask_threshold=args.foreground_threshold,
        transform=None,
    )
    num_tiles = len(dataset)

    # Store metadata of this process for reproducibility (and to read in the dataset class)
    output = {
        "original": {
            "input_file_path": str(input_file_path),
            "aspect_ratio": image.aspect_ratio,
            "magnification": image.magnification,
            "mpp": image.mpp,
            "size": image.size,
            "vendor": image.vendor,
        },
        "output": {
            "mpp": args.mpp,
            "size": dataset.slide_image.get_scaled_size(dataset.slide_image.get_scaling(args.mpp)),
        },
        "settings": {
            "mode": args.mode,
            "crop": args.crop,
            "tile_size": args.tile_size,
            "tile_overlap": args.tile_overlap,
            "mask_function": args.mask_func,
            "foreground_threshold": args.foreground_threshold,
        },
    }

    indices = [None for _ in range(num_tiles)]
<<<<<<< HEAD

    # Iterate through the tiles (and save them in the provided location)
    tiles_output_directory_path = output_directory_path / "tiles"
    if not args.do_not_save_tiles:
        tiles_output_directory_path.mkdir(parents=True, exist_ok=True)
    tile_saver = TileSaver(dataset, tiles_output_directory_path, do_not_save_tiles=args.do_not_save_tiles)
=======
    coords = [None for _ in range(num_tiles)]

    tile_saver = TileSaver(dataset=dataset, output_directory_path=tiles_output_directory_path)
>>>>>>> 76f5be52

    with Pool(args.num_workers) as pool:
        for (grid_local_coordinates, local_coordinates, idx) in pool.imap(tile_saver.save_tile, range(num_tiles)):
            indices[idx] = grid_local_coordinates
            coords[idx] = local_coordinates

    thumbnail_with_used_tiles = draw_used_tiles(
        input_file_path=input_file_path,
        tile_size=args.tile_size,
        thumbnail=thumbnail,
        coords=coords,
        original_mpp=args.mpp,
    )

    thumbnail_with_used_tiles.save(output_directory_path / "thumbnail_with_used_tiles.png")

    output["output"]["num_tiles"] = num_tiles
    output["output"]["tile_indices"] = indices
    output["output"]["background_tiles"] = len(dataset.regions) - num_tiles

    with open(output_directory_path / "tiles.json", "w") as file:
        json.dump(output, file, indent=2, cls=ArrayEncoder)


class TileSaver:
    def __init__(self, dataset, output_directory_path, do_not_save_tiles=False):
        self.dataset = dataset
        self.output_directory_path = output_directory_path
        self.do_not_save_tiles = do_not_save_tiles

    def save_tile(self, index):
        tile_dict = self.dataset[index]
<<<<<<< HEAD
        tile = tile_dict["image"]
=======
        tile = Image.fromarray(tile_dict["image"])
>>>>>>> 76f5be52
        grid_local_coordinates = tile_dict["grid_local_coordinates"]
        grid_index = tile_dict["grid_index"]
        indices = grid_local_coordinates
        if len(self.dataset.grids) > 1:
            indices = [grid_index] + indices
<<<<<<< HEAD

        if not self.do_not_save_tiles:
            tile.save(self.output_directory_path / f"{'_'.join(map(str, indices))}.png")

        return grid_local_coordinates, index
=======
        tile.save(self.output_directory_path / f"{'_'.join(map(str, indices))}.png")
        return grid_local_coordinates, tile_dict["coordinates"], index
>>>>>>> 76f5be52


def info(args: argparse.Namespace):
    """Return available slide properties."""
    slide = SlideImage.from_file_path(args.slide_file_path)
    props = slide.properties
    if args.json:
        print(json.dumps(dict(props)))
        return

    for k, v in props.items():
        print(f"{k}\t{v}")


def register_parser(parser: argparse._SubParsersAction):
    """Register wsi commands to a root parser."""
    wsi_parser = parser.add_parser("wsi", help="WSI parser")
    wsi_subparsers = wsi_parser.add_subparsers(help="WSI subparser")
    wsi_subparsers.required = True
    wsi_subparsers.dest = "subcommand"

    # Tile a slide and save the tiles in an output folder.
    tiling_parser = wsi_subparsers.add_parser("tile", help="Generate tiles in a target output folder.")
    tiling_parser.add_argument(
        "--tile-size",
        type=int,
        required=True,
        help="Size of the generated tiles.",
    )
    tiling_parser.add_argument(
        "--tile-overlap",
        type=int,
        default=0,
        help="Number of overlapping pixels between tiles.",
    )
    tiling_parser.add_argument(
        "--mode",
        type=TilingMode,
        default=TilingMode.skip,
        choices=TilingMode.__members__,
        help="Policy to handle verflowing tiles.",
    )
    tiling_parser.add_argument(
        "--crop",
        action="store_true",
        help="If a tile is overflowing, crop it.",
    )
    tiling_parser.add_argument(
        "--foreground-threshold",
        type=float,
        default=0.0,
        help="Fraction of foreground to consider a tile valid.",
    )
    tiling_parser.add_argument(
        "--mpp",
        type=float,
        required=True,
        help="Microns per pixel.",
    )
    tiling_parser.add_argument(
        "--num-workers",
        type=int,
        help="Number of parallel threads to run. None -> fully parallelized.",
    )
    tiling_parser.add_argument(
        "--do-not-save-tiles",
        dest="do_not_save_tiles",
        action="store_true",
        help="Flag to show what would have been tiled. If set -> saves metadata and masks, but does not perform tiling",
    )
    tiling_parser.set_defaults(do_not_save_tiles=False)

    tiling_parser.add_argument(
        "--save-mask-object",
        dest="save_mask_object",
        action="store_true",
        help="Flag to save the mask npy object. If set -> saves mask as mask.npy",
    )
    tiling_parser.set_defaults(do_not_save_tiles=False)

    tiling_parser.add_argument("--mask-func", dest="mask_func", type=str, default="improved_fesi")

    tiling_parser.add_argument(
        "slide_file_path",
        type=pathlib.Path,
        help="Input slide image.",
    )
    tiling_parser.add_argument(
        "output_directory_path",
        type=pathlib.Path,
        help="Directory to save output too.",
    )
    tiling_parser.set_defaults(subcommand=tiling)

    # Get generic slide infos.
    tiling_parser = wsi_subparsers.add_parser("info", help="Return available slide properties.")
    tiling_parser.add_argument(
        "slide_file_path",
        type=pathlib.Path,
        help="Input slide image.",
    )
    tiling_parser.add_argument(
        "--json",
        action="store_true",
        help="Print available properties in json format.",
    )
    tiling_parser.set_defaults(subcommand=info)<|MERGE_RESOLUTION|>--- conflicted
+++ resolved
@@ -7,11 +7,8 @@
 from multiprocessing import Pool
 from typing import Tuple, cast
 
-<<<<<<< HEAD
 import numpy as np
-=======
 from PIL import Image
->>>>>>> 76f5be52
 
 from dlup import SlideImage
 from dlup.background import AvailableMaskFunctions, get_mask
@@ -79,19 +76,18 @@
         },
     }
 
-    indices = [None for _ in range(num_tiles)]
-<<<<<<< HEAD
-
     # Iterate through the tiles (and save them in the provided location)
     tiles_output_directory_path = output_directory_path / "tiles"
+
     if not args.do_not_save_tiles:
         tiles_output_directory_path.mkdir(parents=True, exist_ok=True)
-    tile_saver = TileSaver(dataset, tiles_output_directory_path, do_not_save_tiles=args.do_not_save_tiles)
-=======
+
+    indices = [None for _ in range(num_tiles)]
     coords = [None for _ in range(num_tiles)]
 
-    tile_saver = TileSaver(dataset=dataset, output_directory_path=tiles_output_directory_path)
->>>>>>> 76f5be52
+    tile_saver = TileSaver(
+        dataset=dataset, output_directory_path=tiles_output_directory_path, do_not_save_tiles=args.do_not_save_tiles
+    )
 
     with Pool(args.num_workers) as pool:
         for (grid_local_coordinates, local_coordinates, idx) in pool.imap(tile_saver.save_tile, range(num_tiles)):
@@ -124,26 +120,17 @@
 
     def save_tile(self, index):
         tile_dict = self.dataset[index]
-<<<<<<< HEAD
         tile = tile_dict["image"]
-=======
-        tile = Image.fromarray(tile_dict["image"])
->>>>>>> 76f5be52
         grid_local_coordinates = tile_dict["grid_local_coordinates"]
         grid_index = tile_dict["grid_index"]
         indices = grid_local_coordinates
         if len(self.dataset.grids) > 1:
             indices = [grid_index] + indices
-<<<<<<< HEAD
 
         if not self.do_not_save_tiles:
             tile.save(self.output_directory_path / f"{'_'.join(map(str, indices))}.png")
 
-        return grid_local_coordinates, index
-=======
-        tile.save(self.output_directory_path / f"{'_'.join(map(str, indices))}.png")
         return grid_local_coordinates, tile_dict["coordinates"], index
->>>>>>> 76f5be52
 
 
 def info(args: argparse.Namespace):
