--- conflicted
+++ resolved
@@ -258,11 +258,8 @@
                     coordinates = np.asarray(x["geometry"]["coordinates"]) * _scaling
                     x["geometry"]["coordinates"] = coordinates.tolist()
                     _label = x["properties"]["classification"]["name"]
-<<<<<<< HEAD
+
                     if remap_labels and _label in _remap_labels:
-=======
-                    if _label in _remap_labels:
->>>>>>> dd1571a1
                         _label = _remap_labels[_label]
                     data[_label].append(shape(x["geometry"], label=_label))
 
@@ -281,11 +278,8 @@
         remap_labels: Dict[str, str] | None = None,
     ):
         """
-<<<<<<< HEAD
         Read annotations as an ASAP XML file.
-=======
-
->>>>>>> dd1571a1
+        ASAP is WSI viewer/annotator of https://github.com/computationalpathologygroup/ASAP
 
         Parameters
         ----------
@@ -299,7 +293,6 @@
         -------
 
         """
-        # ASAP is WSI viewer/annotator of https://github.com/computationalpathologygroup/ASAP
         _ASAP_TYPES = {
             "polygon": AnnotationType.POLYGON,
             "rectangle": AnnotationType.BOX,
@@ -320,16 +313,10 @@
                 label = child.attrib.get("PartOfGroup").lower().strip()  # type: ignore
 
                 # If we have a label map and there is nothing defined, then continue.
-<<<<<<< HEAD
                 if _remap_labels:
                     if label not in _remap_labels:
                         continue
                     label = _remap_labels[label]
-=======
-                if label not in _remap_labels:
-                    continue
-                label = _remap_labels[label]
->>>>>>> dd1571a1
 
                 _type = child.attrib.get("Type").lower()  # type: ignore
                 annotation_type = _ASAP_TYPES[_type]
