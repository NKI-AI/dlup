#!/usr/bin/env python
# coding=utf-8

"""The setup script."""

import ast
from typing import List

from setuptools import find_packages, setup  # type: ignore

with open("dlup/__init__.py") as f:
    for line in f:
        if line.startswith("__version__"):
            version = ast.parse(line).body[0].value.s  # type: ignore
            break


# Get the long description from the README file
with open("README.md") as f:
    LONG_DESCRIPTION = f.read()


setup(
    author="Jonas Teuwen",
    author_email="j.teuwen@nki.nl",
    long_description=LONG_DESCRIPTION,
    long_description_content_type="text/markdown",
    python_requires=">=3.8",
    classifiers=[
        "Development Status :: 2 - Pre-Alpha",
        "Intended Audience :: Developers",
        "License :: OSI Approved :: Apache Software License",
        "Natural Language :: English",
        "Programming Language :: Python :: 3",
        "Programming Language :: Python :: 3.8",
        "Programming Language :: Python :: 3.9",
    ],
    entry_points={
        "console_scripts": [
            "dlup=dlup.cli:main",
        ],
    },
    install_requires=[
        "matplotlib",
        "numpy>=1.21",
        "requests",
        "scikit-image>=0.19",
        "shapely @ git+https://github.com/shapely/shapely.git",
        "tifftools",
<<<<<<< HEAD
        "tifffile>=2022.5.4",
        "pyvips",
=======
        "tifffile",
>>>>>>> 844fa739
        "tqdm",
        "pillow",
        "openslide-python",
    ],
    extras_require={
        "dev": [
            "pytest",
            "pytest-mock",
            "sphinx_copybutton",
            "numpydoc",
            "myst_parser",
            "sphinx-book-theme",
            "pylint",
            "pydantic",
            "types-requests",
        ],
    },
    license="Apache Software License 2.0",
    include_package_data=True,
    keywords="dlup",
    name="dlup",
    packages=find_packages(include=["dlup", "dlup.*"]),
    url="https://github.com/NKI-AI/dlup",
    version=version,
    zip_safe=False,
)<|MERGE_RESOLUTION|>--- conflicted
+++ resolved
@@ -47,12 +47,8 @@
         "scikit-image>=0.19",
         "shapely @ git+https://github.com/shapely/shapely.git",
         "tifftools",
-<<<<<<< HEAD
         "tifffile>=2022.5.4",
-        "pyvips",
-=======
-        "tifffile",
->>>>>>> 844fa739
+        "pyvips>=2.2.1",
         "tqdm",
         "pillow",
         "openslide-python",
